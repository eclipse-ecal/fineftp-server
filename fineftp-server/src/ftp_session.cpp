#include "ftp_session.h"

#include <asio.hpp>

#include <algorithm>
#include <cassert> // assert
#include <cctype>  // std::iscntrl, toupper
#include <chrono>   // IWYU pragma: keep (it is used for special preprocessor defines)
#include <cstddef>
#include <cstdio>
#include <fstream>
#include <functional>
#include <iomanip>
#include <iostream>
#include <iterator>
#include <map>
#include <memory>
#include <sstream>
#include <string>
#include <sys/types.h>
#include <vector>

#include <file_man.h>

#include "filesystem.h"
#include "ftp_message.h"
#include "user_database.h"
#include <fineftp/permissions.h>

#include <sys/stat.h>

#ifdef WIN32
  #define WIN32_LEAN_AND_MEAN
  #ifndef NOMINMAX
    #define NOMINMAX
  #endif
  #include <windows.h>
  #include "win_str_convert.h"
#else
  #include <unistd.h>
#endif // WIN32


namespace fineftp
{

<<<<<<< HEAD
  FtpSession::FtpSession(asio::io_service& io_service, const UserDatabase& user_database, const std::function<void(FtpSession*)>& completion_handler, std::ostream& output, std::ostream& error)
=======
  FtpSession::FtpSession(asio::io_context& io_context, const UserDatabase& user_database, const std::function<void()>& completion_handler, std::ostream& output, std::ostream& error)
>>>>>>> 52f14f3e
    : completion_handler_   (completion_handler)
    , user_database_        (user_database)
    , io_context_           (io_context)
    , command_strand_       (io_context)
    , command_socket_       (io_context)
    , data_type_binary_     (false)
    , shutdown_requested_   (false)
    , ftp_working_directory_("/")
    , data_acceptor_        (io_context)
    , data_socket_strand_   (io_context)
    , timer_                (io_context)
    , output_(output)
    , error_(error)
  {
  }

  FtpSession::~FtpSession()
  {
    stop();
    completion_handler_(this);
  }

  void FtpSession::start()
  {
    asio::error_code ec;
    command_socket_.set_option(asio::ip::tcp::no_delay(true), ec);
    if (ec) error_ << "Unable to set socket option tcp::no_delay: " << ec.message() << std::endl;

    command_strand_.post([me = shared_from_this()]() { me->readFtpCommand(); });
    sendFtpMessage(FtpMessage(FtpReplyCode::SERVICE_READY_FOR_NEW_USER, "Welcome to fineFTP Server"));
  }

  // TODO: I need to check if the command socket AND data socket is always shutdown and closed.
  void FtpSession::stop()
  {
#ifndef NDEBUG
    // TODO: Have a "is stopped" variable, so that this log message is not printed every time
    output_ << "Ftp Session shutting down" << std::endl;
#endif // !NDEBUG

    // TODO: protect the two sockets with mutexes, as it is now possible to call stop() from another thread!!!

    {
      // Properly close command socket.
      // When the FtpSession is being destroyed, there are no std::shared_ptr's referring to
      // it and hence no possibility of race conditions on command_socket_.
      {
        asio::error_code ec;
        command_socket_.shutdown(asio::ip::tcp::socket::shutdown_both, ec);       // NOLINT(bugprone-unused-return-value) -> We already get the value from the ec parameter
        //if(ec)
        //{
        //  std::cerr << "Error shutting down command socket: " << ec.message() << std::endl;
        //}
      }
      {
        asio::error_code ec;
        command_socket_.close(ec);                                                // NOLINT(bugprone-unused-return-value) -> We already get the value from the ec parameter
        //if(ec)
        //{
        //  std::cerr << "Error closing command socket: " << ec.message() << std::endl;
        //}
      }
    }

    // When the FtpSession is being destroyed, there are no std::shared_ptr's referring to
    // it and hence no possibility of race conditions on data_socket_weak_ptr_.
    auto data_socket = data_socket_weakptr_.lock();
    if (data_socket)
    {
      // Properly close data socket
      asio::error_code ec;
      data_socket->shutdown(asio::ip::tcp::socket::shutdown_both, ec);          // NOLINT(bugprone-unused-return-value) -> We already get the value from the ec parameter
      data_socket->close(ec);                                                   // NOLINT(bugprone-unused-return-value) -> We already get the value from the ec parameter
    }
<<<<<<< HEAD
=======

    completion_handler_();
  }

  void FtpSession::start()
  {
    asio::error_code ec;
    command_socket_.set_option(asio::ip::tcp::no_delay(true), ec);
    if (ec) error_ << "Unable to set socket option tcp::no_delay: " << ec.message() << std::endl;

    asio::post(command_strand_, [me = shared_from_this()]() { me->readFtpCommand(); });
    sendFtpMessage(FtpMessage(FtpReplyCode::SERVICE_READY_FOR_NEW_USER, "Welcome to fineFTP Server"));
>>>>>>> 52f14f3e
  }

  asio::ip::tcp::socket& FtpSession::getSocket()
  {
    return command_socket_;
  }

  void FtpSession::sendFtpMessage(const FtpMessage& message)
  {
    sendRawFtpMessage(message.str());
  }
  void FtpSession::sendFtpMessage(FtpReplyCode code, const std::string& message)
  {
    sendFtpMessage(FtpMessage(code, message));
  }

  void FtpSession::sendRawFtpMessage(const std::string& raw_message)
  {
    asio::post(command_strand_, [me = shared_from_this(), raw_message]()
                         {
                           const bool write_in_progress = !me->command_output_queue_.empty();
                           me->command_output_queue_.push_back(raw_message);
                           if (!write_in_progress)
                           {
                             me->startSendingMessages();
                           }
                         });
  }

  void FtpSession::startSendingMessages()
  {
#ifndef NDEBUG
    output_ << "FTP >> " << command_output_queue_.front() << std::endl;
#endif

    asio::async_write(command_socket_
                    , asio::buffer(command_output_queue_.front())
                    , command_strand_.wrap(
                      [me = shared_from_this()](asio::error_code ec, std::size_t /*bytes_to_transfer*/)
                      {
                        if (!ec)
                        {
                          me->command_output_queue_.pop_front();

                          // Handle the QUIT command
                          if (me->shutdown_requested_)
                          {
                            // Properly close command socket
                            asio::error_code ec_;
                            me->command_socket_.shutdown(asio::ip::tcp::socket::shutdown_both, ec_);
                            me->command_socket_.close(ec_);
                            return;
                          }
              
                          if (!me->command_output_queue_.empty())
                          {
                            me->startSendingMessages();
                          }
                        }
                        else
                        {
                          // Remove \r and \n from the end of the message
                          auto trimmed_message = me->command_output_queue_.front();
                          trimmed_message.erase(trimmed_message.find_last_not_of("\r\n") + 1);

                          me->error_ << "Command write error for message " << trimmed_message << ": " << ec.message() << std::endl;
                        }
                      }
                    ));
  }

  void FtpSession::readFtpCommand()
  {
    asio::async_read_until(command_socket_, command_input_stream_, "\r\n",
                        command_strand_.wrap([me = shared_from_this()](asio::error_code ec, std::size_t length)
                        {
                          if (ec)
                          {
                            if (ec != asio::error::eof)
                            {
                              me->error_ << "read_until error: " << ec.message() << std::endl;
                            }
#ifndef NDEBUG
                            else
                            {
                              me->output_ << "Control connection closed by client." << std::endl;
                            }
#endif // !NDEBUG
                            // Close the data connection, if it is open
                            {
                              asio::error_code ec_;
                              me->data_acceptor_.close(ec_);
                            }

                            asio::post(me->data_socket_strand_, [me]()
                            {
                              auto data_socket = me->data_socket_weakptr_.lock();
                              if (data_socket)
                              { 
                                asio::error_code ec_;
                                data_socket->close(ec_);
                              }
                            });

                            return;
                          }

                          std::istream stream (&(me->command_input_stream_));
                          std::string packet_string(length - 2, ' ');
                          stream.read(&packet_string[0], length - 2);  // NOLINT(readability-container-data-pointer) Reason: I need a non-const pointer here, As I am directly reading into the buffer, but .data() returns a const pointer. I don't consider a const_cast to be better. Since C++11 this is safe, as strings are stored in contiguous memeory.

                          stream.ignore(2); // Remove the "\r\n"
#ifndef NDEBUG
                          me->output_ << "FTP << " << packet_string << std::endl;
#endif

                          me->handleFtpCommand(packet_string);
                        }));
  }

  void FtpSession::handleFtpCommand(const std::string& command)
  {
    std::string ftp_command;
    std::string parameters;

    const size_t space_index = command.find_first_of(' ');

    ftp_command = command.substr(0, space_index);
    std::transform(ftp_command.begin(), ftp_command.end(), ftp_command.begin(), [](char c) { return static_cast<char>(std::toupper(static_cast<unsigned char>(c))); });

    if (space_index != std::string::npos)
    {
      parameters = command.substr(space_index + 1, std::string::npos);
    }


    const std::map<std::string, std::function<void(std::string)>> command_map {
      // Access control commands
      { "USER", std::bind(&FtpSession::handleFtpCommandUSER, this, std::placeholders::_1) },
      { "PASS", std::bind(&FtpSession::handleFtpCommandPASS, this, std::placeholders::_1) },
      { "ACCT", std::bind(&FtpSession::handleFtpCommandACCT, this, std::placeholders::_1) },
      { "CWD",  std::bind(&FtpSession::handleFtpCommandCWD,  this, std::placeholders::_1) },
      { "CDUP", std::bind(&FtpSession::handleFtpCommandCDUP, this, std::placeholders::_1) },
      { "REIN", std::bind(&FtpSession::handleFtpCommandREIN, this, std::placeholders::_1) },
      { "QUIT", std::bind(&FtpSession::handleFtpCommandQUIT, this, std::placeholders::_1) },

      // Transfer parameter commands
      { "PORT", std::bind(&FtpSession::handleFtpCommandPORT, this, std::placeholders::_1) },
      { "PASV", std::bind(&FtpSession::handleFtpCommandPASV, this, std::placeholders::_1) },
      { "TYPE", std::bind(&FtpSession::handleFtpCommandTYPE, this, std::placeholders::_1) },
      { "STRU", std::bind(&FtpSession::handleFtpCommandSTRU, this, std::placeholders::_1) },
      { "MODE", std::bind(&FtpSession::handleFtpCommandMODE, this, std::placeholders::_1) },

      // Ftp service commands
      { "RETR", std::bind(&FtpSession::handleFtpCommandRETR, this, std::placeholders::_1) },
      { "STOR", std::bind(&FtpSession::handleFtpCommandSTOR, this, std::placeholders::_1) },
      { "STOU", std::bind(&FtpSession::handleFtpCommandSTOU, this, std::placeholders::_1) },
      { "APPE", std::bind(&FtpSession::handleFtpCommandAPPE, this, std::placeholders::_1) },
      { "ALLO", std::bind(&FtpSession::handleFtpCommandALLO, this, std::placeholders::_1) },
      { "REST", std::bind(&FtpSession::handleFtpCommandREST, this, std::placeholders::_1) },
      { "RNFR", std::bind(&FtpSession::handleFtpCommandRNFR, this, std::placeholders::_1) },
      { "RNTO", std::bind(&FtpSession::handleFtpCommandRNTO, this, std::placeholders::_1) },
      { "ABOR", std::bind(&FtpSession::handleFtpCommandABOR, this, std::placeholders::_1) },
      { "DELE", std::bind(&FtpSession::handleFtpCommandDELE, this, std::placeholders::_1) },
      { "RMD",  std::bind(&FtpSession::handleFtpCommandRMD,  this, std::placeholders::_1) },
      { "MKD",  std::bind(&FtpSession::handleFtpCommandMKD,  this, std::placeholders::_1) },
      { "PWD",  std::bind(&FtpSession::handleFtpCommandPWD,  this, std::placeholders::_1) },
      { "LIST", std::bind(&FtpSession::handleFtpCommandLIST, this, std::placeholders::_1) },
      { "NLST", std::bind(&FtpSession::handleFtpCommandNLST, this, std::placeholders::_1) },
      { "SITE", std::bind(&FtpSession::handleFtpCommandSITE, this, std::placeholders::_1) },
      { "SYST", std::bind(&FtpSession::handleFtpCommandSYST, this, std::placeholders::_1) },
      { "STAT", std::bind(&FtpSession::handleFtpCommandSTAT, this, std::placeholders::_1) },
      { "HELP", std::bind(&FtpSession::handleFtpCommandHELP, this, std::placeholders::_1) },
      { "NOOP", std::bind(&FtpSession::handleFtpCommandNOOP, this, std::placeholders::_1) },

      // Modern FTP Commands
      { "FEAT", std::bind(&FtpSession::handleFtpCommandFEAT, this, std::placeholders::_1) },
      { "OPTS", std::bind(&FtpSession::handleFtpCommandOPTS, this, std::placeholders::_1) },
      { "SIZE", std::bind(&FtpSession::handleFtpCommandSIZE, this, std::placeholders::_1) },
    };

    auto command_it = command_map.find(ftp_command);
    if (command_it != command_map.end())
    {
      command_it->second(parameters);
      last_command_ = ftp_command;
    }
    else
    {
      sendFtpMessage(FtpReplyCode::SYNTAX_ERROR_UNRECOGNIZED_COMMAND, "Unrecognized command");
    }

    // Wait for next command
    if (!shutdown_requested_)
    {
      readFtpCommand();
    }
  }

  ////////////////////////////////////////////////////////
  // FTP Commands
  ////////////////////////////////////////////////////////


  // Access control commands

  void FtpSession::handleFtpCommandUSER(const std::string& param)
  {
    logged_in_user_        = nullptr;
    username_for_login_    = param;
    ftp_working_directory_ = "/";

    if (param.empty())
    {
      sendFtpMessage(FtpReplyCode::SYNTAX_ERROR_PARAMETERS, "Please provide username");
      return;
    }
    else
    {
      sendFtpMessage(FtpReplyCode::USER_NAME_OK, "Please enter password");
      return;
    }
  }

  void FtpSession::handleFtpCommandPASS(const std::string& param)
  {
    if (last_command_ != "USER")
    {
      sendFtpMessage(FtpReplyCode::COMMANDS_BAD_SEQUENCE, "Please specify username first");
      return;
    }
    else
    {
      auto user = user_database_.getUser(username_for_login_, param);
      if (user)
      {
        logged_in_user_ = user;
        sendFtpMessage(FtpReplyCode::USER_LOGGED_IN, "Login successful");
        return;
      }
      else
      {
        sendFtpMessage(FtpReplyCode::NOT_LOGGED_IN, "Failed to log in");
        return;
      }
    }
  }

  void FtpSession::handleFtpCommandACCT(const std::string& /*param*/)
  {
    sendFtpMessage(FtpReplyCode::SYNTAX_ERROR_UNRECOGNIZED_COMMAND, "Unsupported command");
  }

  void FtpSession::handleFtpCommandCWD(const std::string& param)
  {
      sendFtpMessage(executeCWD(param));
  }

  void FtpSession::handleFtpCommandCDUP(const std::string& /*param*/)
  {
    if (!logged_in_user_)
    {
      sendFtpMessage(FtpReplyCode::NOT_LOGGED_IN,    "Not logged in");
      return;
    }
    if (static_cast<int>(logged_in_user_->permissions_ & Permission::DirList) == 0) 
    {
      sendFtpMessage(FtpReplyCode::ACTION_NOT_TAKEN, "Permission denied");
      return;
    }

    if (ftp_working_directory_ != "/")
    {
      // Only CDUP when we are not already at the root directory
      auto cwd_reply = executeCWD("..");
      if (cwd_reply.replyCode() == FtpReplyCode::FILE_ACTION_COMPLETED)
      {
        // The CWD returns FILE_ACTION_COMPLETED on success, while CDUP returns COMMAND_OK on success.
        sendFtpMessage(FtpReplyCode::COMMAND_OK, cwd_reply.message());
        return;
      }
      else
      {
        sendFtpMessage(cwd_reply);
        return;
      }
    }
    else
    {
      sendFtpMessage(FtpReplyCode::ACTION_NOT_TAKEN, "Already at root directory");
      return;
    }
  }
  
  void FtpSession::handleFtpCommandREIN(const std::string& /*param*/)
  {
    sendFtpMessage(FtpReplyCode::COMMAND_NOT_IMPLEMENTED, "Unsupported command");
  }

  void FtpSession::handleFtpCommandQUIT(const std::string& /*param*/)
  {
    logged_in_user_ = nullptr;
    shutdown_requested_ = true; // This will cause the control connection to be closed after the next message
    sendFtpMessage(FtpReplyCode::SERVICE_CLOSING_CONTROL_CONNECTION, "Connection shutting down");
  }

  // Transfer parameter commands

  void FtpSession::handleFtpCommandPORT(const std::string& /*param*/)
  {
    sendFtpMessage(FtpReplyCode::SYNTAX_ERROR_UNRECOGNIZED_COMMAND, "FTP active mode is not supported by this server");
  }

  void FtpSession::handleFtpCommandPASV(const std::string& /*param*/)
  {
    if (!logged_in_user_)
    {
      sendFtpMessage(FtpReplyCode::NOT_LOGGED_IN,    "Not logged in");
      return;
    }

    if (data_acceptor_.is_open())
    {
      asio::error_code ec;
      data_acceptor_.close(ec);
      if (ec)
      {
        error_ << "Error closing data acceptor: " << ec.message() << std::endl;
      }
    }

    const asio::ip::tcp::endpoint endpoint(asio::ip::tcp::v4(), 0);

    {
      asio::error_code ec;
      data_acceptor_.open(endpoint.protocol(), ec);
      if (ec)
      {
        error_ << "Error opening data acceptor: " << ec.message() << std::endl;
        sendFtpMessage(FtpReplyCode::SERVICE_NOT_AVAILABLE, "Failed to enter passive mode.");
        return;
      }
    }
    {
      asio::error_code ec;
      data_acceptor_.bind(endpoint, ec);
      if (ec)
      {
        error_ << "Error binding data acceptor: " << ec.message() << std::endl;
        sendFtpMessage(FtpReplyCode::SERVICE_NOT_AVAILABLE, "Failed to enter passive mode.");
        return;
      }
    }
    {
      asio::error_code ec;
      data_acceptor_.listen(asio::socket_base::max_listen_connections, ec);
      if (ec)
      {
        error_ << "Error listening on data acceptor: " << ec.message() << std::endl;
        sendFtpMessage(FtpReplyCode::SERVICE_NOT_AVAILABLE, "Failed to enter passive mode.");
        return;
      }
    }

    // Split address and port into bytes and get the port the OS chose for us
    auto ip_bytes = command_socket_.local_endpoint().address().to_v4().to_bytes();
    auto port     = data_acceptor_.local_endpoint().port();

    // Form reply string
    std::stringstream stream;
    stream << "(";
    for (const auto byte : ip_bytes)
    {
      stream << static_cast<unsigned int>(byte) << ",";
    }
    stream << ((port >> 8) & 0xff) << "," << (port & 0xff) << ")";

    sendFtpMessage(FtpReplyCode::ENTERING_PASSIVE_MODE, "Entering passive mode " + stream.str());
  }

  void FtpSession::handleFtpCommandTYPE(const std::string& param)
  {
    if (!logged_in_user_)
    {
      sendFtpMessage(FtpReplyCode::NOT_LOGGED_IN,    "Not logged in");
      return;
    }

    if (param == "A")
    {
      data_type_binary_ = false;
      // TODO: The ASCII mode currently does not work as RFC 959 demands it. It
      // should perform line ending conversion, which it doesn't. But as we are
      // living in the 21st centry, nobody should use ASCII mode anyways.
      sendFtpMessage(FtpReplyCode::COMMAND_OK, "Switching to ASCII mode");
      return;
    }
    else if (param == "I")
    {
      data_type_binary_ = true;
      sendFtpMessage(FtpReplyCode::COMMAND_OK, "Switching to binary mode");
      return;
    }
    else
    {
      sendFtpMessage(FtpReplyCode::COMMAND_NOT_IMPLEMENTED_FOR_PARAMETER, "Unknown or unsupported type");
      return;
    }
  }

  void FtpSession::handleFtpCommandSTRU(const std::string& /*param*/)
  {
    sendFtpMessage(FtpReplyCode::SYNTAX_ERROR_UNRECOGNIZED_COMMAND, "Unsupported command");
  }

  void FtpSession::handleFtpCommandMODE(const std::string& /*param*/)
  {
    sendFtpMessage(FtpReplyCode::SYNTAX_ERROR_UNRECOGNIZED_COMMAND, "Unsupported command");
  }

  // Ftp service commands
  void FtpSession::handleFtpCommandRETR(const std::string& param)
  {
    if (!logged_in_user_)
    {
      sendFtpMessage(FtpReplyCode::NOT_LOGGED_IN,    "Not logged in");
      return;
    }
    if (static_cast<int>(logged_in_user_->permissions_ & Permission::FileRead) == 0)
    {
      sendFtpMessage(FtpReplyCode::ACTION_NOT_TAKEN,              "Permission denied");
      return;
    }
    if (!data_acceptor_.is_open())
    {
      sendFtpMessage(FtpReplyCode::ERROR_OPENING_DATA_CONNECTION, "Error opening data connection");
      return;
    }

    const std::string local_path = toLocalPath(param);
    
#if defined(WIN32) && !defined(__GNUG__)
    const auto file = ReadableFile::get(StrConvert::Utf8ToWide(local_path));
#else
    const auto file = ReadableFile::get(local_path);
#endif

    if (!file)
    {
      sendFtpMessage(FtpReplyCode::ACTION_ABORTED_LOCAL_ERROR, "Error opening file for transfer");
      return;
    }

    sendFtpMessage(FtpReplyCode::FILE_STATUS_OK_OPENING_DATA_CONNECTION, "Sending file");
    sendFile(file);
  }

  void FtpSession::handleFtpCommandSIZE(const std::string& param)
  {
    if (!logged_in_user_)
    {
      sendFtpMessage(FtpReplyCode::NOT_LOGGED_IN, "Not logged in");
      return;
    }

    // We allow the SIZE command both for FileRead and DirList permissions.
    if (static_cast<int>(logged_in_user_->permissions_ & (Permission::FileRead | Permission::DirList)) == 0)
    {
      sendFtpMessage(FtpReplyCode::ACTION_NOT_TAKEN, "Permission denied");
      return;
    }

    const std::string local_path = toLocalPath(param);

    const std::ios::openmode open_mode =
       std::ios::ate | (data_type_binary_ ? (std::ios::in | std::ios::binary) : (std::ios::in));
    std::fstream::pos_type file_size;
    {
#if defined(WIN32) && !defined(__GNUG__)
      std::ifstream file(StrConvert::Utf8ToWide(local_path), open_mode);
#else
      std::ifstream file(local_path, open_mode);
#endif

      if (!file.good())
      {
        sendFtpMessage(FtpReplyCode::ACTION_ABORTED_LOCAL_ERROR, "Error opening file for size retrieval");
        return;
      }

      // RFC 3659 actually states that the returned size should depend on the STRU, MODE, and TYPE and that
      // the returned size should be exact. We don't comply with this here. The size returned is the
      // size for TYPE=I.
      file_size = file.tellg();
      if (std::fstream::pos_type(-1) == file_size)
      {
        sendFtpMessage(FtpReplyCode::ACTION_ABORTED_LOCAL_ERROR, "Error getting file size");
        return;
      }
    }

    // Form reply string
    std::stringstream rep;
    rep << file_size;

    sendFtpMessage(FtpReplyCode::FILE_STATUS, rep.str());
  }

  void FtpSession::handleFtpCommandSTOR(const std::string& param)
  {
    if (!logged_in_user_)
    {
      sendFtpMessage(FtpReplyCode::NOT_LOGGED_IN,    "Not logged in");
      return;
    }

    // TODO: the ACTION_NOT_TAKEN reply is not RCF 959 conform. Apparently in
    // 1985 nobody anticipated that you might not want anybody uploading files
    // to your server. We use the return code anyways, as the popular FileZilla
    // Server also returns that code as "Permission denied"
    if (static_cast<int>(logged_in_user_->permissions_ & Permission::FileWrite) == 0)
    {
      sendFtpMessage(FtpReplyCode::ACTION_NOT_TAKEN,              "Permission denied");
      return;
    }
    if (!data_acceptor_.is_open())
    {
      sendFtpMessage(FtpReplyCode::ERROR_OPENING_DATA_CONNECTION, "Error opening data connection");
      return;
    }

    const std::string local_path = toLocalPath(param);

    auto existing_file_filestatus = Filesystem::FileStatus(local_path);
    if (existing_file_filestatus.isOk())
    {
      if ((existing_file_filestatus.type() == Filesystem::FileType::RegularFile)
        && (static_cast<int>(logged_in_user_->permissions_ & Permission::FileDelete) == 0))
      {
        sendFtpMessage(FtpReplyCode::ACTION_NOT_TAKEN_FILENAME_NOT_ALLOWED, "File already exists. Permission denied to overwrite file.");
        return;
      }
      else if (existing_file_filestatus.type() == Filesystem::FileType::Dir)
      {
        sendFtpMessage(FtpReplyCode::ACTION_NOT_TAKEN_FILENAME_NOT_ALLOWED, "Cannot create file. A directory with that name already exists.");
        return;
      }
    }

    const std::ios::openmode open_mode = (data_type_binary_ ? std::ios::binary : std::ios::openmode{});
    const std::shared_ptr<WriteableFile> file = std::make_shared<WriteableFile>(local_path, open_mode);

    if (!file->good())
    {
#ifdef WIN32
      sendFtpMessage(FtpReplyCode::ACTION_ABORTED_LOCAL_ERROR, "Error opening file for transfer: " + GetLastErrorStr());
#else
      sendFtpMessage(FtpReplyCode::ACTION_ABORTED_LOCAL_ERROR, "Error opening file for transfer");
#endif // WIN32

      return;
    }

    sendFtpMessage(FtpReplyCode::FILE_STATUS_OK_OPENING_DATA_CONNECTION, "Receiving file");
    receiveFile(file);
  }

  void FtpSession::handleFtpCommandSTOU(const std::string& /*param*/)
  {
    sendFtpMessage(FtpReplyCode::SYNTAX_ERROR_UNRECOGNIZED_COMMAND, "Command not implemented");
  }

  void FtpSession::handleFtpCommandAPPE(const std::string& param)
  {
    if (!logged_in_user_)
    {
      sendFtpMessage(FtpReplyCode::NOT_LOGGED_IN,    "Not logged in");
      return;
    }

    // Check whether the file exists. This determines whether we need Append or Write Permissions
    const std::string local_path = toLocalPath(param);
    auto existing_file_filestatus = Filesystem::FileStatus(local_path);

    if (existing_file_filestatus.isOk())
    {
      // The file does exist => we need Append Permissions
      if (static_cast<int>(logged_in_user_->permissions_ & Permission::FileAppend) == 0)
      {
        sendFtpMessage(FtpReplyCode::ACTION_NOT_TAKEN, "Permission denied");
        return;
      }

      // Return error message for anything that is not a file
      if(existing_file_filestatus.type() != Filesystem::FileType::RegularFile)
      {
        sendFtpMessage(FtpReplyCode::ACTION_NOT_TAKEN, "Pathname is not a file");
        return;
      }
    }
    else
    {
      // The file does not exist => we need Write Permissions
      if (static_cast<int>(logged_in_user_->permissions_ & Permission::FileWrite) == 0)
      {
        sendFtpMessage(FtpReplyCode::ACTION_NOT_TAKEN, "Permission denied");
        return;
      }
    }

    if (!data_acceptor_.is_open())
    {
      sendFtpMessage(FtpReplyCode::ERROR_OPENING_DATA_CONNECTION, "Error opening data connection");
      return;
    }

    // If the file did not exist, we create a new one. Otherwise, we open it in append mode.
    std::ios::openmode open_mode{};
    if (existing_file_filestatus.isOk())
      open_mode = (data_type_binary_ ? (std::ios::app | std::ios::binary) : (std::ios::app));
    else
      open_mode = (data_type_binary_ ? (std::ios::binary) : std::ios::openmode{});

    const std::shared_ptr<WriteableFile> file = std::make_shared<WriteableFile>(local_path, open_mode);

    if (!file->good())
    {
#ifdef WIN32
      sendFtpMessage(FtpReplyCode::ACTION_ABORTED_LOCAL_ERROR, "Error opening file for transfer: " + GetLastErrorStr());
#else
      sendFtpMessage(FtpReplyCode::ACTION_ABORTED_LOCAL_ERROR, "Error opening file for transfer");
#endif // WIN32
      return;
    }

    sendFtpMessage(FtpReplyCode::FILE_STATUS_OK_OPENING_DATA_CONNECTION, "Receiving file");
    receiveFile(file);
  }

  void FtpSession::handleFtpCommandALLO(const std::string& /*param*/)
  {
    sendFtpMessage(FtpReplyCode::SYNTAX_ERROR_UNRECOGNIZED_COMMAND, "Command not implemented");
  }

  void FtpSession::handleFtpCommandREST(const std::string& /*param*/)
  {
    sendFtpMessage(FtpReplyCode::COMMAND_NOT_IMPLEMENTED, "Command not implemented");
  }

  void FtpSession::handleFtpCommandRNFR(const std::string& param)
  {
    rename_from_path_.clear();

    auto is_renamable_error = checkIfPathIsRenamable(param);

    if (is_renamable_error.replyCode() == FtpReplyCode::COMMAND_OK)
    {
      rename_from_path_ = param;
      sendFtpMessage(FtpReplyCode::FILE_ACTION_NEEDS_FURTHER_INFO, "Enter target name");
      return;
    }
    else
    {
      sendFtpMessage(is_renamable_error);
      return;
    }
  }

  void FtpSession::handleFtpCommandRNTO(const std::string& param)
  {
    if (!logged_in_user_)
    {
      sendFtpMessage(FtpReplyCode::NOT_LOGGED_IN,    "Not logged in");
      return;
    }

    if (last_command_ != "RNFR" || rename_from_path_.empty())
    {
      sendFtpMessage(FtpReplyCode::COMMANDS_BAD_SEQUENCE, "Please specify target file first");
      return;
    }

    if (param.empty())
    {
      sendFtpMessage(FtpReplyCode::SYNTAX_ERROR_PARAMETERS, "No target name given");
      return;
    }

    // TODO: returning neiher FILE_ACTION_NOT_TAKEN nor ACTION_NOT_TAKEN are
    // RFC 959 conform. Aoarently back in 1985 it was assumed that the RNTO
    //command will always succeed, as long as you enter a valid target file
    // name. Thus we use the two return codes anyways, the popular FileZilla
    // FTP Server uses those as well.
    auto is_renamable_error = checkIfPathIsRenamable(rename_from_path_);

    if (is_renamable_error.replyCode() == FtpReplyCode::COMMAND_OK)
    {
      const std::string local_from_path = toLocalPath(rename_from_path_);
      const std::string local_to_path   = toLocalPath(param);

      // Check if the source file exists already. We simple disallow overwriting a
      // file be renaming (the bahavior of the native rename command on Windows
      // and Linux differs; Windows will not overwrite files, Linux will).      
      if (Filesystem::FileStatus(local_to_path).isOk())
      {
        sendFtpMessage(FtpReplyCode::FILE_ACTION_NOT_TAKEN, "Target path exists already.");
        return;
      }

#ifdef WIN32

      if (MoveFileW(StrConvert::Utf8ToWide(local_from_path).c_str(), StrConvert::Utf8ToWide(local_to_path).c_str()) != 0)
      {
        sendFtpMessage(FtpReplyCode::FILE_ACTION_COMPLETED, "OK");
        return;
      }
      else
      {
        sendFtpMessage(FtpReplyCode::FILE_ACTION_NOT_TAKEN, "Error renaming file: " + GetLastErrorStr());
        return;
      }
#else // WIN32
      if (rename(local_from_path.c_str(), local_to_path.c_str()) == 0)
      {
        sendFtpMessage(FtpReplyCode::FILE_ACTION_COMPLETED, "OK");
        return;
      }
      else
      {
        sendFtpMessage(FtpReplyCode::FILE_ACTION_NOT_TAKEN, "Error renaming file");
        return;
      }
#endif // WIN32
    }
    else
    {
      sendFtpMessage(is_renamable_error);
      return;
    }
  }

  void FtpSession::handleFtpCommandABOR(const std::string& /*param*/)
  {
    sendFtpMessage(FtpReplyCode::COMMAND_NOT_IMPLEMENTED, "Command not implemented");
  }

  void FtpSession::handleFtpCommandDELE(const std::string& param)
  {
    if (!logged_in_user_)
    {
      sendFtpMessage(FtpReplyCode::NOT_LOGGED_IN,    "Not logged in");
      return;
    }
    const std::string local_path = toLocalPath(param);

    auto file_status = Filesystem::FileStatus(local_path);

    if (!file_status.isOk())
    {
      sendFtpMessage(FtpReplyCode::ACTION_NOT_TAKEN, "Resource does not exist");
      return;
    }
    else if (file_status.type() != Filesystem::FileType::RegularFile)
    {
      sendFtpMessage(FtpReplyCode::ACTION_NOT_TAKEN, "Resource is not a file");
      return;
    }
    else
    {
      if (static_cast<int>(logged_in_user_->permissions_ & Permission::FileDelete) == 0)
      {
        sendFtpMessage(FtpReplyCode::ACTION_NOT_TAKEN, "Permission denied");
        return;
      }
      else
      {
#ifdef WIN32
        if (DeleteFileW(StrConvert::Utf8ToWide(local_path).c_str()) != 0)
        {
          sendFtpMessage(FtpReplyCode::FILE_ACTION_COMPLETED, "Successfully deleted file");
          return;
        }
        else
        {
          sendFtpMessage(FtpReplyCode::FILE_ACTION_NOT_TAKEN, "Unable to delete file: " + GetLastErrorStr());
          return;
        }
#else
        if (unlink(local_path.c_str()) == 0)
        {
          sendFtpMessage(FtpReplyCode::FILE_ACTION_COMPLETED, "Successfully deleted file");
          return;
        }
        else
        {
          sendFtpMessage(FtpReplyCode::FILE_ACTION_NOT_TAKEN, "Unable to delete file");
          return;
        }
#endif
      }
    }
  }

  void FtpSession::handleFtpCommandRMD(const std::string& param)
  {
    if (!logged_in_user_)
    {
      sendFtpMessage(FtpReplyCode::NOT_LOGGED_IN,    "Not logged in");
      return;
    }
    if (static_cast<int>(logged_in_user_->permissions_ & Permission::DirDelete) == 0)
    {
      sendFtpMessage(FtpReplyCode::ACTION_NOT_TAKEN, "Permission denied");
      return;
    }

    const std::string local_path = toLocalPath(param);

#ifdef WIN32
    if (RemoveDirectoryW(StrConvert::Utf8ToWide(local_path).c_str()) != 0)
    {
      sendFtpMessage(FtpReplyCode::FILE_ACTION_COMPLETED, "Successfully removed directory");
      return;
    }
    else
    {
      // If would be a good idea to return a 4xx error code here (-> temp error)
      // (e.g. FILE_ACTION_NOT_TAKEN), but RFC 959 assumes that all directory
      // errors are permanent.
      sendFtpMessage(FtpReplyCode::ACTION_NOT_TAKEN, "Unable to remove directory: " + GetLastErrorStr());
      return;
    }
#else
    if (rmdir(local_path.c_str()) == 0)
    {
      sendFtpMessage(FtpReplyCode::FILE_ACTION_COMPLETED, "Successfully removed directory");
      return;
    }
    else
    {
      // If would be a good idea to return a 4xx error code here (-> temp error)
      // (e.g. FILE_ACTION_NOT_TAKEN), but RFC 959 assumes that all directory
      // errors are permanent.
      sendFtpMessage(FtpReplyCode::ACTION_NOT_TAKEN, "Unable to remove directory");
      return;
    }
#endif

  }

  void FtpSession::handleFtpCommandMKD(const std::string& param)
  {
    if (!logged_in_user_)
    {
      sendFtpMessage(FtpReplyCode::NOT_LOGGED_IN,    "Not logged in");
      return;
    }
    if (static_cast<int>(logged_in_user_->permissions_ & Permission::DirCreate) == 0)
    {
      sendFtpMessage(FtpReplyCode::ACTION_NOT_TAKEN, "Permission denied");
      return;
    }

    auto local_path = toLocalPath(param);

#ifdef WIN32
    LPSECURITY_ATTRIBUTES security_attributes = nullptr; // => Default security attributes
    if (CreateDirectoryW(StrConvert::Utf8ToWide(local_path).c_str(), security_attributes) != 0)
    {
      sendFtpMessage(FtpReplyCode::PATHNAME_CREATED, createQuotedFtpPath(toAbsoluteFtpPath(param)) + " Successfully created");
      return;
    }
    else
    {
      // If would be a good idea to return a 4xx error code here (-> temp error)
      // (e.g. FILE_ACTION_NOT_TAKEN), but RFC 959 assumes that all directory
      // errors are permanent.
      sendFtpMessage(FtpReplyCode::ACTION_NOT_TAKEN, "Unable to create directory: " + GetLastErrorStr());
      return;
    }
#else
    const mode_t mode = 0755;
    if (mkdir(local_path.c_str(), mode) == 0)
    {
      sendFtpMessage(FtpReplyCode::PATHNAME_CREATED, createQuotedFtpPath(toAbsoluteFtpPath(param)) + " Successfully created");
      return;
    }
    else
    {
      // If would be a good idea to return a 4xx error code here (-> temp error)
      // (e.g. FILE_ACTION_NOT_TAKEN), but RFC 959 assumes that all directory
      // errors are permanent.
      sendFtpMessage(FtpReplyCode::ACTION_NOT_TAKEN, "Unable to create directory");
      return;
    }
#endif
  }

  void FtpSession::handleFtpCommandPWD(const std::string& /*param*/)
  {
    // RFC 959 does not allow returning NOT_LOGGED_IN here, so we abuse ACTION_NOT_TAKEN for that.
    if (!logged_in_user_)
    {
      sendFtpMessage(FtpReplyCode::ACTION_NOT_TAKEN, "Not logged in");
      return;
    }

    sendFtpMessage(FtpReplyCode::PATHNAME_CREATED, createQuotedFtpPath(ftp_working_directory_));
  }

  void FtpSession::handleFtpCommandLIST(const std::string& param)
  {
    if (!logged_in_user_)
    {
      sendFtpMessage(FtpReplyCode::NOT_LOGGED_IN,    "Not logged in");
      return;
    }

    // RFC 959 does not allow ACTION_NOT_TAKEN (-> permanent error), so we return a temporary error (FILE_ACTION_NOT_TAKEN).
    if (static_cast<int>(logged_in_user_->permissions_ & Permission::DirList) == 0)
    {
      sendFtpMessage(FtpReplyCode::FILE_ACTION_NOT_TAKEN, "Permission denied");
      return;
    }

    // Deal with some unusual commands like "LIST -a", "LIST -a dirname".
    // Some FTP clients send those commands, as if they would call ls on unix.
    // 
    // We try to support those parameters (or rather ignore them), even though
    // this techniqually breaks listing directories that actually use "-a" etc.
    // as directory name. As most clients however first CWD into a directory and
    // call LIST without parameter afterwards and starting a directory name with
    // "-a " / "-l " / "-al " / "-la " is not that common, the compatibility
    // benefit should outperform te potential problems by a lot.
    // 
    // The RFC-violating LIST command now shall be:
    // 
    //   LIST [<SP> <arg>] [<SP> <pathname>] <CRLF>
    // 
    //   with:
    // 
    //     <arg> ::= -a
    //             | -l
    //             | -al
    //             | -la
    //

    std::string path2dst;
    if ((param == "-a") || (param == "-l") || (param == "-al") || (param == "-la"))
    {
      path2dst  = "";
    }
    else if ((param.substr(0, 3)=="-a "|| param.substr(0, 3)=="-l ") && (param.size() > 3))
    {
      path2dst = param.substr(3);
    }
    else if ((param.substr(0, 4) == "-al " || param.substr(0, 4) == "-la ") && (param.size() > 4))
    {
      path2dst = param.substr(4);
    }
    else
    {
      path2dst = param;
    }

    const std::string local_path = toLocalPath(path2dst);
    auto dir_status = Filesystem::FileStatus(local_path);

    if (dir_status.isOk())
    {
      if (dir_status.type() == Filesystem::FileType::Dir)
      {
        if (dir_status.canOpenDir())
        {
          sendFtpMessage(FtpReplyCode::FILE_STATUS_OK_OPENING_DATA_CONNECTION, "Sending directory listing");
          sendDirectoryListing(Filesystem::dirContent(local_path, error_));
          return;
        }
        else
        {
          sendFtpMessage(FtpReplyCode::FILE_ACTION_NOT_TAKEN, "Permission denied");
          return;
        }
      }
      else
      {
        // TODO: RFC959: If the pathname specifies a file then the server should send current information on the file.
        sendFtpMessage(FtpReplyCode::FILE_ACTION_NOT_TAKEN, "Path is not a directory");
        return;
      }
    }
    else
    {
      sendFtpMessage(FtpReplyCode::FILE_ACTION_NOT_TAKEN, "Path does not exist");
      return;
    }
  }

  void FtpSession::handleFtpCommandNLST(const std::string& param)
  {
    if (!logged_in_user_)
    {
      sendFtpMessage(FtpReplyCode::NOT_LOGGED_IN,    "Not logged in");
      return;
    }

    // RFC 959 does not allow ACTION_NOT_TAKEN (-> permanent error), so we return a temporary error (FILE_ACTION_NOT_TAKEN).
    if (static_cast<int>(logged_in_user_->permissions_ & Permission::DirList) == 0)
    {
      sendFtpMessage(FtpReplyCode::FILE_ACTION_NOT_TAKEN, "Permission denied");
      return;
    }

    const std::string local_path = toLocalPath(param);
    auto dir_status = Filesystem::FileStatus(local_path);

    if (dir_status.isOk())
    {
      if (dir_status.type() == Filesystem::FileType::Dir)
      {
        if (dir_status.canOpenDir())
        {
          sendFtpMessage(FtpReplyCode::FILE_STATUS_OK_OPENING_DATA_CONNECTION, "Sending name list");
          sendNameList(Filesystem::dirContent(local_path, error_));
          return;
        }
        else
        {
          sendFtpMessage(FtpReplyCode::FILE_ACTION_NOT_TAKEN, "Permission denied");
          return;
        }
      }
      else
      {
        // TODO: RFC959: If the pathname specifies a file then the server should send current information on the file.
        sendFtpMessage(FtpReplyCode::FILE_ACTION_NOT_TAKEN, "Path is not a directory");
        return;
      }
    }
    else
    {
      sendFtpMessage(FtpReplyCode::FILE_ACTION_NOT_TAKEN, "Path does not exist");
      return;
    }
  }

  void FtpSession::handleFtpCommandSITE(const std::string& /*param*/)
  {
    sendFtpMessage(FtpReplyCode::SYNTAX_ERROR_UNRECOGNIZED_COMMAND, "Command not implemented");
  }

  void FtpSession::handleFtpCommandSYST(const std::string& /*param*/)
  {
    // Always returning "UNIX" when being asked for the operating system.
    // Some clients (Mozilla Firefox for example) may disconnect, when we
    // return an unknown operating system here. As depending on the Server's
    // operating system is a horrible feature anyways, we simply fake it.
    //
    // Unix should be the best compatible value here, as we emulate Unix-like
    // outputs for other commands (-> LIST) on all operating systems.
    sendFtpMessage(FtpReplyCode::NAME_SYSTEM_TYPE, "UNIX");
  }

  void FtpSession::handleFtpCommandSTAT(const std::string& /*param*/)
  {
    sendFtpMessage(FtpReplyCode::COMMAND_NOT_IMPLEMENTED, "Command not implemented");
  }

  void FtpSession::handleFtpCommandHELP(const std::string& /*param*/)
  {
    sendFtpMessage(FtpReplyCode::COMMAND_NOT_IMPLEMENTED, "Command not implemented");
  }

  void FtpSession::handleFtpCommandNOOP(const std::string& /*param*/)
  {
    sendFtpMessage(FtpReplyCode::COMMAND_OK, "OK");
  }

  // Modern FTP Commands
  void FtpSession::handleFtpCommandFEAT(const std::string& /*param*/)
  {
    std::stringstream ss;
    ss << "211- Feature List:\r\n";
    ss << " UTF8\r\n";
    ss << " SIZE\r\n";
    ss << " LANG EN\r\n";
    ss << "211 END\r\n";

    sendRawFtpMessage(ss.str());
  }

  void FtpSession::handleFtpCommandOPTS(const std::string& param)
  {
    std::string param_upper = param;
    std::transform(param_upper.begin(), param_upper.end(), param_upper.begin(), [](char c) { return static_cast<char>(std::toupper(static_cast<unsigned char>(c))); });

    if (param_upper == "UTF8 ON")
    {
      sendFtpMessage(FtpReplyCode::COMMAND_OK, "OK");
      return;
    }

    sendFtpMessage(FtpReplyCode::COMMAND_NOT_IMPLEMENTED_FOR_PARAMETER, "Unrecognized parameter");
  }

  ////////////////////////////////////////////////////////
  // FTP data-socket send
  ////////////////////////////////////////////////////////

  void FtpSession::sendDirectoryListing(const std::map<std::string, Filesystem::FileStatus>& directory_content)
  {
    auto data_socket = std::make_shared<asio::ip::tcp::socket>(io_context_);

    data_acceptor_.async_accept(*data_socket
                              , data_socket_strand_.wrap([data_socket, directory_content, me = shared_from_this()](auto ec)
                                {
                                  if (ec)
                                  {
                                    me->sendFtpMessage(FtpReplyCode::TRANSFER_ABORTED, "Data transfer aborted: " + ec.message());
                                    return;
                                  }
   
                                  me->data_socket_weakptr_ = data_socket;

                                  // TODO: close acceptor after connect?
                                  // Create a Unix-like file list
                                  std::stringstream stream; // NOLINT(misc-const-correctness) Reason: False detection, this cannot be made const
                                  for (const auto& entry : directory_content)
                                  {
                                    const std::string& filename(entry.first);
                                    const fineftp::Filesystem::FileStatus& file_status(entry.second);

                                    stream << ((file_status.type() == fineftp::Filesystem::FileType::Dir) ? 'd' : '-') << file_status.permissionString() << "   1 ";
                                    stream << std::setw(10) << file_status.ownerString() << " " << std::setw(10) << file_status.groupString() << " ";
                                    stream << std::setw(10) << file_status.fileSize() << " ";
                                    stream << file_status.timeString() << " ";
                                    stream << filename;
                                    stream << "\r\n";
                                  }

                                  // Copy the file list into a raw char vector
                                  const std::string dir_listing_string = stream.str();
                                  const std::shared_ptr<std::vector<char>> dir_listing_rawdata = std::make_shared<std::vector<char>>();
                                  dir_listing_rawdata->reserve(dir_listing_string.size());
                                  std::copy(dir_listing_string.begin(), dir_listing_string.end(), std::back_inserter(*dir_listing_rawdata));

                                  // Send the string out
                                  me->addDataToBufferAndSend(dir_listing_rawdata, data_socket);
                                  me->addDataToBufferAndSend(std::shared_ptr<std::vector<char>>(), data_socket);// Nullpointer indicates end of transmission
                                }));
  }

  void FtpSession::sendNameList(const std::map<std::string, Filesystem::FileStatus>& directory_content)
  {
    auto data_socket = std::make_shared<asio::ip::tcp::socket>(io_context_);

    data_acceptor_.async_accept(*data_socket
                              , data_socket_strand_.wrap([data_socket, directory_content, me = shared_from_this()](auto ec)
                                {
                                  if (ec)
                                  {
                                    me->sendFtpMessage(FtpReplyCode::TRANSFER_ABORTED, "Data transfer aborted: " + ec.message());
                                    return;
                                  }
    
                                  me->data_socket_weakptr_ = data_socket;

                                  // Create a file list
                                  std::stringstream stream; // NOLINT(misc-const-correctness) Reason: False detection, this cannot be made const
                                  for (const auto& entry : directory_content)
                                  {
                                    stream << entry.first;
                                    stream << "\r\n";
                                  }

                                  // Copy the file list into a raw char vector
                                  const std::string dir_listing_string = stream.str();
                                  const std::shared_ptr<std::vector<char>> dir_listing_rawdata = std::make_shared<std::vector<char>>();
                                  dir_listing_rawdata->reserve(dir_listing_string.size());
                                  std::copy(dir_listing_string.begin(), dir_listing_string.end(), std::back_inserter(*dir_listing_rawdata));

                                  // Send the string out
                                  me->addDataToBufferAndSend(dir_listing_rawdata, data_socket);
                                  me->addDataToBufferAndSend(std::shared_ptr<std::vector<char>>(), data_socket);// Nullpointer indicates end of transmission
                                }));
  }

  void FtpSession::sendFile(const std::shared_ptr<ReadableFile>& file)
  {
    auto data_socket = std::make_shared<asio::ip::tcp::socket>(io_context_);

    data_acceptor_.async_accept(*data_socket
                              , data_socket_strand_.wrap([data_socket, file, me = shared_from_this()](auto ec)
                                {
                                  if (ec)
                                  {
                                    me->sendFtpMessage(FtpReplyCode::TRANSFER_ABORTED, "Data transfer aborted: " + ec.message());
                                    return;
                                  }

                                  if (file->size() == 0U)
                                  {
                                    me->sendFtpMessage(FtpReplyCode::CLOSING_DATA_CONNECTION, "Done");
                                  }
                                  else if (file->data() == nullptr)
                                  {
                                    // Error that should never happen. If it does, it's a bug in the server.
                                    // Usually, if the data is null, the file size should be 0.
                                    me->sendFtpMessage(FtpReplyCode::TRANSFER_ABORTED, "Data transfer aborted: File data is null");
                                  }
                                  else
                                  {
                                    me->data_socket_weakptr_ = data_socket;

                                    // Send the file
                                    asio::async_write(*data_socket
                                                    , asio::buffer(file->data(), file->size())
                                                    , [me, file, data_socket](asio::error_code ec, std::size_t /*bytes_to_transfer*/)
                                                      {
                                                        if (ec)
                                                        {
                                                          me->sendFtpMessage(FtpReplyCode::TRANSFER_ABORTED, "Data transfer aborted: " + ec.message());
                                                        }
                                                        else
                                                        {
                                                          // Close Data Socket properly
                                                          {
                                                            asio::error_code errc;
                                                            data_socket->shutdown(asio::socket_base::shutdown_both, errc);
                                                            data_socket->close(errc);
                                                          }

                                                          // Ugly work-around:
                                                          // An FTP client implementation has been observed to close the data connection
                                                          // as soon as it receives the 226 status code - even though it hasn't received
                                                          // all data, yet. To improve interoperability with such buggy clients, sending
                                                          // of the 226 status code can be delayed a bit. The delay is defined through a
                                                          // preprocessor definition. If the delay is 0, no delay is introduced at all.
                                                          #if (0 == DELAY_226_RESP_MS)
                                                            me->sendFtpMessage(FtpReplyCode::CLOSING_DATA_CONNECTION, "Done");
                                                          #else
                                                            me->timer_.expires_after(std::chrono::milliseconds{DELAY_226_RESP_MS});
                                                            me->timer_.async_wait(me->data_socket_strand_.wrap([me](const asio::error_code& ec)
                                                                                  {
                                                                                    if (ec != asio::error::operation_aborted)
                                                                                    {
                                                                                      me->sendFtpMessage(FtpReplyCode::CLOSING_DATA_CONNECTION, "Done");
                                                                                    }
                                                                                  }));
                                                          #endif
                                                        }
                                                      });
                                  }
                                }));
  }

  void FtpSession::addDataToBufferAndSend(const std::shared_ptr<std::vector<char>>& data, const std::shared_ptr<asio::ip::tcp::socket>& data_socket)
  {
    asio::post(data_socket_strand_, [me = shared_from_this(), data, data_socket]()
                            {
                              const bool write_in_progress = (!me->data_buffer_.empty());

                              me->data_buffer_.push_back(data);

                              if (!write_in_progress)
                              {
                                me->writeDataToSocket(data_socket);
                              }
                            });
  }

  void FtpSession::writeDataToSocket(const std::shared_ptr<asio::ip::tcp::socket>& data_socket)
  {
    asio::post(data_socket_strand_,
      [me = shared_from_this(), data_socket]()
      {
        auto data = me->data_buffer_.front();

        if (data)
        {
          // Send out the buffer
          asio::async_write(*data_socket
                            , asio::buffer(*data)
                            , me->data_socket_strand_.wrap([me, data, data_socket](asio::error_code ec, std::size_t /*bytes_to_transfer*/)
                              {
                                me->data_buffer_.pop_front();

                                if (ec)
                                {
                                  me->error_ << "Data write error: " << ec.message() << std::endl;
                                  return;
                                }

                                if (!me->data_buffer_.empty())
                                {
                                  me->writeDataToSocket(data_socket);
                                }
                              }
                              ));
        }
        else
        {
          // we got to the end of transmission
          me->data_buffer_.pop_front();

          // Close Data Socket properly
          {
            asio::error_code ec;
            data_socket->shutdown(asio::ip::tcp::socket::shutdown_both, ec);
            data_socket->close(ec);
          }

          me->sendFtpMessage(FtpReplyCode::CLOSING_DATA_CONNECTION, "Done");
        }
      });
  }

  ////////////////////////////////////////////////////////
  // FTP data-socket receive
  ////////////////////////////////////////////////////////

  void FtpSession::receiveFile(const std::shared_ptr<WriteableFile>& file)
  {
    auto data_socket = std::make_shared<asio::ip::tcp::socket>(io_context_);

    data_acceptor_.async_accept(*data_socket
                              , data_socket_strand_.wrap([data_socket, file, me = shared_from_this()](auto ec)
                                {
                                  if (ec)
                                  {
                                    me->error_ << "Data transfer aborted: " << ec.message() << std::endl;
                                    me->sendFtpMessage(FtpReplyCode::TRANSFER_ABORTED, "Data transfer aborted");
                                    return;
                                  }

                                  me->data_socket_weakptr_ = data_socket;
                                  me->receiveDataFromSocketAndWriteToFile(file, data_socket);
                                }));
  }

  void FtpSession::receiveDataFromSocketAndWriteToFile(const std::shared_ptr<WriteableFile>& file, const std::shared_ptr<asio::ip::tcp::socket>& data_socket)
  {
    const std::shared_ptr<std::vector<char>> buffer = std::make_shared<std::vector<char>>(1024 * 1024 * 1);
      
    asio::async_read(*data_socket
                    , asio::buffer(*buffer)
                    , asio::transfer_at_least(buffer->size())
                    , data_socket_strand_.wrap([me = shared_from_this(), file, data_socket, buffer](asio::error_code ec, std::size_t length)
                      {
                        buffer->resize(length);
                        if (ec)
                        {
                          if (length > 0)
                          {
                            me->writeDataToFile(buffer, file);
                          }
                          me->endDataReceiving(file, data_socket);
                          return;
                        }
                        else if (length > 0)
                        {
                          me->writeDataToFile(buffer, file, [me, file, data_socket]() { me->receiveDataFromSocketAndWriteToFile(file, data_socket); });
                        }
                      }));
  }


  void FtpSession::writeDataToFile(const std::shared_ptr<std::vector<char>>& data, const std::shared_ptr<WriteableFile>& file, const std::function<void(void)>& fetch_more)
  {
    fetch_more();
    file->write(data->data(), data->size());
  }

  void FtpSession::endDataReceiving(const std::shared_ptr<WriteableFile>& file, const std::shared_ptr<asio::ip::tcp::socket>& data_socket)
  {
    asio::post(data_socket_strand_, [me = shared_from_this(), file, data_socket]()
                             {
                               file->close();
                               me->sendFtpMessage(FtpReplyCode::CLOSING_DATA_CONNECTION, "Done");
                               asio::error_code ec;
                               data_socket->shutdown(asio::ip::tcp::socket::shutdown_both, ec);
                               data_socket->close();
                             });
  }

  ////////////////////////////////////////////////////////
  // Helpers
  ////////////////////////////////////////////////////////

  std::string FtpSession::toAbsoluteFtpPath(const std::string& rel_or_abs_ftp_path) const
  {
    std::string absolute_ftp_path;

    if (!rel_or_abs_ftp_path.empty() && (rel_or_abs_ftp_path[0] == '/'))
    {
      // Absolut path is given. We still clean it to make sure it doesn't contain any ".." that go above the root directory.
      absolute_ftp_path = fineftp::Filesystem::cleanPath(rel_or_abs_ftp_path, false, '/');
    }
    else
    {
      absolute_ftp_path = fineftp::Filesystem::cleanPath(ftp_working_directory_ + "/" + rel_or_abs_ftp_path, false, '/');
    }

    return absolute_ftp_path;
  }

  std::string FtpSession::toLocalPath(const std::string& ftp_path) const
  {
    assert(logged_in_user_);

    // First make the ftp path absolute if it isn't already. This also cleans
    // the path and makes sure that it doesn't contain any ".." that go above
    // the root directory.
    const std::string absolute_ftp_path = toAbsoluteFtpPath(ftp_path);

    // Now map it to the local filesystem
    return fineftp::Filesystem::cleanPathNative(logged_in_user_->local_root_path_ + "/" + absolute_ftp_path);
  }

  std::string FtpSession::createQuotedFtpPath(const std::string& unquoted_ftp_path)
  {
    std::string output;
    output.reserve(unquoted_ftp_path.size() * 2 + 2);
    output.push_back('\"');

    for (const char c : unquoted_ftp_path)
    {
      output.push_back(c);
      if (c == '\"')            // Escape quote by double-quote
        output.push_back(c);
    }

    output.push_back('\"');

    return output;
  }

  FtpMessage FtpSession::checkIfPathIsRenamable(const std::string& ftp_path) const
  {
    if (!logged_in_user_) return FtpMessage(FtpReplyCode::NOT_LOGGED_IN, "Not logged in");

    if (!ftp_path.empty())
    {
      // Is the given path a file or a directory?
      auto file_status = Filesystem::FileStatus(toLocalPath(ftp_path));

      if (file_status.isOk())
      {
        // Calculate required permissions to rename the given resource
        Permission required_permissions = Permission::None;
        if (file_status.type() == Filesystem::FileType::Dir)
        {
          required_permissions = Permission::DirRename;
        }
        else
        {
          required_permissions = Permission::FileRename;
        }

        // Send error if the permisions are insufficient
        if ((logged_in_user_->permissions_ & required_permissions) != required_permissions)
        {
          return FtpMessage(FtpReplyCode::ACTION_NOT_TAKEN, "Permission denied");
        }

        return FtpMessage(FtpReplyCode::COMMAND_OK, "");
      }
      else
      {
        return FtpMessage(FtpReplyCode::ACTION_NOT_TAKEN, "File does not exist");
      }
    }
    else
    {
      return FtpMessage(FtpReplyCode::SYNTAX_ERROR_PARAMETERS, "Empty path");
    }
  }

  FtpMessage FtpSession::executeCWD(const std::string& param)
  {
    if (!logged_in_user_)
    {
      return FtpMessage(FtpReplyCode::NOT_LOGGED_IN,    "Not logged in");
    }
    if (static_cast<int>(logged_in_user_->permissions_ & Permission::DirList) == 0)
    {
      return FtpMessage(FtpReplyCode::ACTION_NOT_TAKEN, "Permission denied");
    }


    if (param.empty())
    {
      return FtpMessage(FtpReplyCode::SYNTAX_ERROR_PARAMETERS, "No path given");
    }

    std::string absolute_new_working_dir;

    if (param[0] == '/')
    {
      // Absolute path given
      absolute_new_working_dir = fineftp::Filesystem::cleanPath(param, false, '/');
    }
    else
    {
      // Make the path abolute
      absolute_new_working_dir = fineftp::Filesystem::cleanPath(ftp_working_directory_ + "/" + param, false, '/');
    }

    auto local_path = toLocalPath(absolute_new_working_dir);
    const Filesystem::FileStatus file_status(local_path);

    if (!file_status.isOk())
    {
      return FtpMessage(FtpReplyCode::ACTION_NOT_TAKEN, "Failed ot change directory: The given resource does not exist or permission denied.");
    }
    if (file_status.type() != Filesystem::FileType::Dir)
    {
      return FtpMessage(FtpReplyCode::ACTION_NOT_TAKEN, "Failed ot change directory: The given resource is not a directory.");
    }
    if (!file_status.canOpenDir())
    {
      return FtpMessage(FtpReplyCode::ACTION_NOT_TAKEN, "Failed ot change directory: Permission denied.");
    }
    ftp_working_directory_ = absolute_new_working_dir;
    return FtpMessage(FtpReplyCode::FILE_ACTION_COMPLETED, "Working directory changed to " + ftp_working_directory_);
  }

#ifdef WIN32
  std::string FtpSession::GetLastErrorStr()
  {
    const DWORD error = GetLastError();
    if (error != 0)
    {
      LPVOID lp_msg_buf = nullptr;
      const DWORD buf_len = FormatMessage(FORMAT_MESSAGE_ALLOCATE_BUFFER | 
                                          FORMAT_MESSAGE_FROM_SYSTEM |
                                          FORMAT_MESSAGE_IGNORE_INSERTS,
                                          nullptr,
                                          error,
                                          MAKELANGID(LANG_NEUTRAL, SUBLANG_DEFAULT),
                                          reinterpret_cast<LPTSTR>(&lp_msg_buf),
                                          0, nullptr );
      if (buf_len != 0)
      {
        LPCSTR lp_msg_str = reinterpret_cast<LPCSTR>(lp_msg_buf);
        std::string result(lp_msg_str, lp_msg_str + buf_len);
        result.erase(std::remove_if(result.begin(),
                                    result.end(),
                                    [](unsigned char x) {return std::iscntrl(x); }),
                     result.end()); //remove CRLF
        LocalFree(lp_msg_buf);

        return result;
      }
    }

    return ""; 
  }
#endif //WIN32
}<|MERGE_RESOLUTION|>--- conflicted
+++ resolved
@@ -44,11 +44,7 @@
 namespace fineftp
 {
 
-<<<<<<< HEAD
-  FtpSession::FtpSession(asio::io_service& io_service, const UserDatabase& user_database, const std::function<void(FtpSession*)>& completion_handler, std::ostream& output, std::ostream& error)
-=======
-  FtpSession::FtpSession(asio::io_context& io_context, const UserDatabase& user_database, const std::function<void()>& completion_handler, std::ostream& output, std::ostream& error)
->>>>>>> 52f14f3e
+  FtpSession::FtpSession(asio::io_context& io_context, const UserDatabase& user_database, const std::function<void(FtpSession*)>& completion_handler, std::ostream& output, std::ostream& error)
     : completion_handler_   (completion_handler)
     , user_database_        (user_database)
     , io_context_           (io_context)
@@ -123,21 +119,6 @@
       data_socket->shutdown(asio::ip::tcp::socket::shutdown_both, ec);          // NOLINT(bugprone-unused-return-value) -> We already get the value from the ec parameter
       data_socket->close(ec);                                                   // NOLINT(bugprone-unused-return-value) -> We already get the value from the ec parameter
     }
-<<<<<<< HEAD
-=======
-
-    completion_handler_();
-  }
-
-  void FtpSession::start()
-  {
-    asio::error_code ec;
-    command_socket_.set_option(asio::ip::tcp::no_delay(true), ec);
-    if (ec) error_ << "Unable to set socket option tcp::no_delay: " << ec.message() << std::endl;
-
-    asio::post(command_strand_, [me = shared_from_this()]() { me->readFtpCommand(); });
-    sendFtpMessage(FtpMessage(FtpReplyCode::SERVICE_READY_FOR_NEW_USER, "Welcome to fineFTP Server"));
->>>>>>> 52f14f3e
   }
 
   asio::ip::tcp::socket& FtpSession::getSocket()
