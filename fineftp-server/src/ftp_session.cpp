#include "ftp_session.h"

#include <asio.hpp>

#include <algorithm>
#include <cassert> // assert
#include <cctype>  // std::iscntrl, toupper
#include <chrono>   // IWYU pragma: keep (it is used for special preprocessor defines)
#include <cstddef>
#include <cstdio>
#include <fstream>
#include <functional>
#include <iomanip>
#include <iostream>
#include <iterator>
#include <map>
#include <memory>
#include <sstream>
#include <string>
#include <sys/types.h>
#include <vector>

#include <file_man.h>

#include "filesystem.h"
#include "ftp_message.h"
#include "user_database.h"
#include <fineftp/permissions.h>

#include <sys/stat.h>

#ifdef WIN32
  #define WIN32_LEAN_AND_MEAN
  #ifndef NOMINMAX
    #define NOMINMAX
  #endif
  #include <windows.h>
  #include "win_str_convert.h"
#else
  #include <unistd.h>
#endif // WIN32


namespace fineftp
{

<<<<<<< HEAD
  FtpSession::FtpSession(asio::io_service& io_service, const UserDatabase& user_database, const std::function<void(FtpSession*)>& completion_handler)
=======
  FtpSession::FtpSession(asio::io_service& io_service, const UserDatabase& user_database, const std::function<void()>& completion_handler, std::ostream& output, std::ostream& error)
>>>>>>> 1f08ffaa
    : completion_handler_   (completion_handler)
    , user_database_        (user_database)
    , io_service_           (io_service)
    , command_strand_       (io_service)
    , command_socket_       (io_service)
    , data_type_binary_     (false)
    , shutdown_requested_   (false)
    , ftp_working_directory_("/")
    , data_acceptor_        (io_service)
    , data_socket_strand_   (io_service)
    , timer_                (io_service)
    , output_(output)
    , error_(error)
  {
  }

  FtpSession::~FtpSession()
  {
    stop();
    completion_handler_(this);
  }

  void FtpSession::start()
  {
    asio::error_code ec;
    command_socket_.set_option(asio::ip::tcp::no_delay(true), ec);
    if (ec) std::cerr << "Unable to set socket option tcp::no_delay: " << ec.message() << std::endl;

    command_strand_.post([me = shared_from_this()]() { me->readFtpCommand(); });
    sendFtpMessage(FtpMessage(FtpReplyCode::SERVICE_READY_FOR_NEW_USER, "Welcome to fineFTP Server"));
  }

  // TODO: I need to check if the command socket AND data socket is always shutdown and closed.
  void FtpSession::stop()
  {
#ifndef NDEBUG
<<<<<<< HEAD
    // TODO: Have a "is stopped" variable, so that this log message is not printed every time
    std::cout << "Ftp Session shutting down" << std::endl;
=======
    output_ << "Ftp Session shutting down" << std::endl;
>>>>>>> 1f08ffaa
#endif // !NDEBUG

    // TODO: protect the two sockets with mutexes, as it is now possible to call stop() from another thread!!!

    {
      // Properly close command socket.
      // When the FtpSession is being destroyed, there are no std::shared_ptr's referring to
      // it and hence no possibility of race conditions on command_socket_.
      {
        asio::error_code ec;
        command_socket_.shutdown(asio::ip::tcp::socket::shutdown_both, ec);       // NOLINT(bugprone-unused-return-value) -> We already get the value from the ec parameter
        //if(ec)
        //{
        //  std::cerr << "Error shutting down command socket: " << ec.message() << std::endl;
        //}
      }
      {
        asio::error_code ec;
        command_socket_.close(ec);                                                // NOLINT(bugprone-unused-return-value) -> We already get the value from the ec parameter
        //if(ec)
        //{
        //  std::cerr << "Error closing command socket: " << ec.message() << std::endl;
        //}
      }
    }

    // When the FtpSession is being destroyed, there are no std::shared_ptr's referring to
    // it and hence no possibility of race conditions on data_socket_weak_ptr_.
    auto data_socket = data_socket_weakptr_.lock();
    if (data_socket)
    {
      // Properly close data socket
      asio::error_code ec;
      data_socket->shutdown(asio::ip::tcp::socket::shutdown_both, ec);          // NOLINT(bugprone-unused-return-value) -> We already get the value from the ec parameter
      data_socket->close(ec);                                                   // NOLINT(bugprone-unused-return-value) -> We already get the value from the ec parameter
    }
<<<<<<< HEAD
=======

    completion_handler_();
  }

  void FtpSession::start()
  {
    asio::error_code ec;
    command_socket_.set_option(asio::ip::tcp::no_delay(true), ec);
    if (ec) error_ << "Unable to set socket option tcp::no_delay: " << ec.message() << std::endl;

    command_strand_.post([me = shared_from_this()]() { me->readFtpCommand(); });
    sendFtpMessage(FtpMessage(FtpReplyCode::SERVICE_READY_FOR_NEW_USER, "Welcome to fineFTP Server"));
>>>>>>> 1f08ffaa
  }

  asio::ip::tcp::socket& FtpSession::getSocket()
  {
    return command_socket_;
  }

  void FtpSession::sendFtpMessage(const FtpMessage& message)
  {
    sendRawFtpMessage(message.str());
  }
  void FtpSession::sendFtpMessage(FtpReplyCode code, const std::string& message)
  {
    sendFtpMessage(FtpMessage(code, message));
  }

  void FtpSession::sendRawFtpMessage(const std::string& raw_message)
  {
    command_strand_.post([me = shared_from_this(), raw_message]()
                         {
                           const bool write_in_progress = !me->command_output_queue_.empty();
                           me->command_output_queue_.push_back(raw_message);
                           if (!write_in_progress)
                           {
                             me->startSendingMessages();
                           }
                         });
  }

  void FtpSession::startSendingMessages()
  {
#ifndef NDEBUG
    output_ << "FTP >> " << command_output_queue_.front() << std::endl;
#endif

    asio::async_write(command_socket_
                    , asio::buffer(command_output_queue_.front())
                    , command_strand_.wrap(
                      [me = shared_from_this()](asio::error_code ec, std::size_t /*bytes_to_transfer*/)
                      {
                        if (!ec)
                        {
                          me->command_output_queue_.pop_front();

                          // Handle the QUIT command
                          if (me->shutdown_requested_)
                          {
                            // Properly close command socket
                            asio::error_code ec_;
                            me->command_socket_.shutdown(asio::ip::tcp::socket::shutdown_both, ec_);
                            me->command_socket_.close(ec_);
                            return;
                          }
              
                          if (!me->command_output_queue_.empty())
                          {
                            me->startSendingMessages();
                          }
                        }
                        else
                        {
<<<<<<< HEAD
                          // Remove \r and \n from the end of the message
                          auto trimmed_message = me->command_output_queue_.front();
                          trimmed_message.erase(trimmed_message.find_last_not_of("\r\n") + 1);

                          std::cerr << "Command write error for message " << trimmed_message << ": " << ec.message() << std::endl;
=======
                          me->error_ << "Command write error for message " << me->command_output_queue_.front() << ec.message() << std::endl;
>>>>>>> 1f08ffaa
                        }
                      }
                    ));
  }

  void FtpSession::readFtpCommand()
  {
    asio::async_read_until(command_socket_, command_input_stream_, "\r\n",
                        command_strand_.wrap([me = shared_from_this()](asio::error_code ec, std::size_t length)
                        {
                          if (ec)
                          {
                            if (ec != asio::error::eof)
                            {
                              me->error_ << "read_until error: " << ec.message() << std::endl;
                            }
#ifndef NDEBUG
                            else
                            {
                              me->output_ << "Control connection closed by client." << std::endl;
                            }
#endif // !NDEBUG
                            // Close the data connection, if it is open
                            {
                              asio::error_code ec_;
                              me->data_acceptor_.close(ec_);
                            }

                            me->data_socket_strand_.post([me]()
                            {
                              auto data_socket = me->data_socket_weakptr_.lock();
                              if (data_socket)
                              { 
                                asio::error_code ec_;
                                data_socket->close(ec_);
                              }
                            });

                            return;
                          }

                          std::istream stream (&(me->command_input_stream_));
                          std::string packet_string(length - 2, ' ');
                          stream.read(&packet_string[0], length - 2);  // NOLINT(readability-container-data-pointer) Reason: I need a non-const pointer here, As I am directly reading into the buffer, but .data() returns a const pointer. I don't consider a const_cast to be better. Since C++11 this is safe, as strings are stored in contiguous memeory.

                          stream.ignore(2); // Remove the "\r\n"
#ifndef NDEBUG
                          me->output_ << "FTP << " << packet_string << std::endl;
#endif

                          me->handleFtpCommand(packet_string);
                        }));
  }

  void FtpSession::handleFtpCommand(const std::string& command)
  {
    std::string ftp_command;
    std::string parameters;

    const size_t space_index = command.find_first_of(' ');

    ftp_command = command.substr(0, space_index);
    std::transform(ftp_command.begin(), ftp_command.end(), ftp_command.begin(), [](char c) { return static_cast<char>(std::toupper(static_cast<unsigned char>(c))); });

    if (space_index != std::string::npos)
    {
      parameters = command.substr(space_index + 1, std::string::npos);
    }


    const std::map<std::string, std::function<void(std::string)>> command_map {
      // Access control commands
      { "USER", std::bind(&FtpSession::handleFtpCommandUSER, this, std::placeholders::_1) },
      { "PASS", std::bind(&FtpSession::handleFtpCommandPASS, this, std::placeholders::_1) },
      { "ACCT", std::bind(&FtpSession::handleFtpCommandACCT, this, std::placeholders::_1) },
      { "CWD",  std::bind(&FtpSession::handleFtpCommandCWD,  this, std::placeholders::_1) },
      { "CDUP", std::bind(&FtpSession::handleFtpCommandCDUP, this, std::placeholders::_1) },
      { "REIN", std::bind(&FtpSession::handleFtpCommandREIN, this, std::placeholders::_1) },
      { "QUIT", std::bind(&FtpSession::handleFtpCommandQUIT, this, std::placeholders::_1) },

      // Transfer parameter commands
      { "PORT", std::bind(&FtpSession::handleFtpCommandPORT, this, std::placeholders::_1) },
      { "PASV", std::bind(&FtpSession::handleFtpCommandPASV, this, std::placeholders::_1) },
      { "TYPE", std::bind(&FtpSession::handleFtpCommandTYPE, this, std::placeholders::_1) },
      { "STRU", std::bind(&FtpSession::handleFtpCommandSTRU, this, std::placeholders::_1) },
      { "MODE", std::bind(&FtpSession::handleFtpCommandMODE, this, std::placeholders::_1) },

      // Ftp service commands
      { "RETR", std::bind(&FtpSession::handleFtpCommandRETR, this, std::placeholders::_1) },
      { "STOR", std::bind(&FtpSession::handleFtpCommandSTOR, this, std::placeholders::_1) },
      { "STOU", std::bind(&FtpSession::handleFtpCommandSTOU, this, std::placeholders::_1) },
      { "APPE", std::bind(&FtpSession::handleFtpCommandAPPE, this, std::placeholders::_1) },
      { "ALLO", std::bind(&FtpSession::handleFtpCommandALLO, this, std::placeholders::_1) },
      { "REST", std::bind(&FtpSession::handleFtpCommandREST, this, std::placeholders::_1) },
      { "RNFR", std::bind(&FtpSession::handleFtpCommandRNFR, this, std::placeholders::_1) },
      { "RNTO", std::bind(&FtpSession::handleFtpCommandRNTO, this, std::placeholders::_1) },
      { "ABOR", std::bind(&FtpSession::handleFtpCommandABOR, this, std::placeholders::_1) },
      { "DELE", std::bind(&FtpSession::handleFtpCommandDELE, this, std::placeholders::_1) },
      { "RMD",  std::bind(&FtpSession::handleFtpCommandRMD,  this, std::placeholders::_1) },
      { "MKD",  std::bind(&FtpSession::handleFtpCommandMKD,  this, std::placeholders::_1) },
      { "PWD",  std::bind(&FtpSession::handleFtpCommandPWD,  this, std::placeholders::_1) },
      { "LIST", std::bind(&FtpSession::handleFtpCommandLIST, this, std::placeholders::_1) },
      { "NLST", std::bind(&FtpSession::handleFtpCommandNLST, this, std::placeholders::_1) },
      { "SITE", std::bind(&FtpSession::handleFtpCommandSITE, this, std::placeholders::_1) },
      { "SYST", std::bind(&FtpSession::handleFtpCommandSYST, this, std::placeholders::_1) },
      { "STAT", std::bind(&FtpSession::handleFtpCommandSTAT, this, std::placeholders::_1) },
      { "HELP", std::bind(&FtpSession::handleFtpCommandHELP, this, std::placeholders::_1) },
      { "NOOP", std::bind(&FtpSession::handleFtpCommandNOOP, this, std::placeholders::_1) },

      // Modern FTP Commands
      { "FEAT", std::bind(&FtpSession::handleFtpCommandFEAT, this, std::placeholders::_1) },
      { "OPTS", std::bind(&FtpSession::handleFtpCommandOPTS, this, std::placeholders::_1) },
      { "SIZE", std::bind(&FtpSession::handleFtpCommandSIZE, this, std::placeholders::_1) },
    };

    auto command_it = command_map.find(ftp_command);
    if (command_it != command_map.end())
    {
      command_it->second(parameters);
      last_command_ = ftp_command;
    }
    else
    {
      sendFtpMessage(FtpReplyCode::SYNTAX_ERROR_UNRECOGNIZED_COMMAND, "Unrecognized command");
    }

    // Wait for next command
    if (!shutdown_requested_)
    {
      readFtpCommand();
    }
  }

  ////////////////////////////////////////////////////////
  // FTP Commands
  ////////////////////////////////////////////////////////


  // Access control commands

  void FtpSession::handleFtpCommandUSER(const std::string& param)
  {
    logged_in_user_        = nullptr;
    username_for_login_    = param;
    ftp_working_directory_ = "/";

    if (param.empty())
    {
      sendFtpMessage(FtpReplyCode::SYNTAX_ERROR_PARAMETERS, "Please provide username");
      return;
    }
    else
    {
      sendFtpMessage(FtpReplyCode::USER_NAME_OK, "Please enter password");
      return;
    }
  }

  void FtpSession::handleFtpCommandPASS(const std::string& param)
  {
    if (last_command_ != "USER")
    {
      sendFtpMessage(FtpReplyCode::COMMANDS_BAD_SEQUENCE, "Please specify username first");
      return;
    }
    else
    {
      auto user = user_database_.getUser(username_for_login_, param);
      if (user)
      {
        logged_in_user_ = user;
        sendFtpMessage(FtpReplyCode::USER_LOGGED_IN, "Login successful");
        return;
      }
      else
      {
        sendFtpMessage(FtpReplyCode::NOT_LOGGED_IN, "Failed to log in");
        return;
      }
    }
  }

  void FtpSession::handleFtpCommandACCT(const std::string& /*param*/)
  {
    sendFtpMessage(FtpReplyCode::SYNTAX_ERROR_UNRECOGNIZED_COMMAND, "Unsupported command");
  }

  void FtpSession::handleFtpCommandCWD(const std::string& param)
  {
      sendFtpMessage(executeCWD(param));
  }

  void FtpSession::handleFtpCommandCDUP(const std::string& /*param*/)
  {
    if (!logged_in_user_)
    {
      sendFtpMessage(FtpReplyCode::NOT_LOGGED_IN,    "Not logged in");
      return;
    }
    if (static_cast<int>(logged_in_user_->permissions_ & Permission::DirList) == 0) 
    {
      sendFtpMessage(FtpReplyCode::ACTION_NOT_TAKEN, "Permission denied");
      return;
    }

    if (ftp_working_directory_ != "/")
    {
      // Only CDUP when we are not already at the root directory
      auto cwd_reply = executeCWD("..");
      if (cwd_reply.replyCode() == FtpReplyCode::FILE_ACTION_COMPLETED)
      {
        // The CWD returns FILE_ACTION_COMPLETED on success, while CDUP returns COMMAND_OK on success.
        sendFtpMessage(FtpReplyCode::COMMAND_OK, cwd_reply.message());
        return;
      }
      else
      {
        sendFtpMessage(cwd_reply);
        return;
      }
    }
    else
    {
      sendFtpMessage(FtpReplyCode::ACTION_NOT_TAKEN, "Already at root directory");
      return;
    }
  }
  
  void FtpSession::handleFtpCommandREIN(const std::string& /*param*/)
  {
    sendFtpMessage(FtpReplyCode::COMMAND_NOT_IMPLEMENTED, "Unsupported command");
  }

  void FtpSession::handleFtpCommandQUIT(const std::string& /*param*/)
  {
    logged_in_user_ = nullptr;
    shutdown_requested_ = true; // This will cause the control connection to be closed after the next message
    sendFtpMessage(FtpReplyCode::SERVICE_CLOSING_CONTROL_CONNECTION, "Connection shutting down");
  }

  // Transfer parameter commands

  void FtpSession::handleFtpCommandPORT(const std::string& /*param*/)
  {
    sendFtpMessage(FtpReplyCode::SYNTAX_ERROR_UNRECOGNIZED_COMMAND, "FTP active mode is not supported by this server");
  }

  void FtpSession::handleFtpCommandPASV(const std::string& /*param*/)
  {
    if (!logged_in_user_)
    {
      sendFtpMessage(FtpReplyCode::NOT_LOGGED_IN,    "Not logged in");
      return;
    }

    if (data_acceptor_.is_open())
    {
      asio::error_code ec;
      data_acceptor_.close(ec);
      if (ec)
      {
        error_ << "Error closing data acceptor: " << ec.message() << std::endl;
      }
    }

    const asio::ip::tcp::endpoint endpoint(asio::ip::tcp::v4(), 0);

    {
      asio::error_code ec;
      data_acceptor_.open(endpoint.protocol(), ec);
      if (ec)
      {
        error_ << "Error opening data acceptor: " << ec.message() << std::endl;
        sendFtpMessage(FtpReplyCode::SERVICE_NOT_AVAILABLE, "Failed to enter passive mode.");
        return;
      }
    }
    {
      asio::error_code ec;
      data_acceptor_.bind(endpoint, ec);
      if (ec)
      {
        error_ << "Error binding data acceptor: " << ec.message() << std::endl;
        sendFtpMessage(FtpReplyCode::SERVICE_NOT_AVAILABLE, "Failed to enter passive mode.");
        return;
      }
    }
    {
      asio::error_code ec;
      data_acceptor_.listen(asio::socket_base::max_connections, ec);
      if (ec)
      {
        error_ << "Error listening on data acceptor: " << ec.message() << std::endl;
        sendFtpMessage(FtpReplyCode::SERVICE_NOT_AVAILABLE, "Failed to enter passive mode.");
        return;
      }
    }

    // Split address and port into bytes and get the port the OS chose for us
    auto ip_bytes = command_socket_.local_endpoint().address().to_v4().to_bytes();
    auto port     = data_acceptor_.local_endpoint().port();

    // Form reply string
    std::stringstream stream;
    stream << "(";
    for (const auto byte : ip_bytes)
    {
      stream << static_cast<unsigned int>(byte) << ",";
    }
    stream << ((port >> 8) & 0xff) << "," << (port & 0xff) << ")";

    sendFtpMessage(FtpReplyCode::ENTERING_PASSIVE_MODE, "Entering passive mode " + stream.str());
  }

  void FtpSession::handleFtpCommandTYPE(const std::string& param)
  {
    if (!logged_in_user_)
    {
      sendFtpMessage(FtpReplyCode::NOT_LOGGED_IN,    "Not logged in");
      return;
    }

    if (param == "A")
    {
      data_type_binary_ = false;
      // TODO: The ASCII mode currently does not work as RFC 959 demands it. It
      // should perform line ending conversion, which it doesn't. But as we are
      // living in the 21st centry, nobody should use ASCII mode anyways.
      sendFtpMessage(FtpReplyCode::COMMAND_OK, "Switching to ASCII mode");
      return;
    }
    else if (param == "I")
    {
      data_type_binary_ = true;
      sendFtpMessage(FtpReplyCode::COMMAND_OK, "Switching to binary mode");
      return;
    }
    else
    {
      sendFtpMessage(FtpReplyCode::COMMAND_NOT_IMPLEMENTED_FOR_PARAMETER, "Unknown or unsupported type");
      return;
    }
  }

  void FtpSession::handleFtpCommandSTRU(const std::string& /*param*/)
  {
    sendFtpMessage(FtpReplyCode::SYNTAX_ERROR_UNRECOGNIZED_COMMAND, "Unsupported command");
  }

  void FtpSession::handleFtpCommandMODE(const std::string& /*param*/)
  {
    sendFtpMessage(FtpReplyCode::SYNTAX_ERROR_UNRECOGNIZED_COMMAND, "Unsupported command");
  }

  // Ftp service commands
  void FtpSession::handleFtpCommandRETR(const std::string& param)
  {
    if (!logged_in_user_)
    {
      sendFtpMessage(FtpReplyCode::NOT_LOGGED_IN,    "Not logged in");
      return;
    }
    if (static_cast<int>(logged_in_user_->permissions_ & Permission::FileRead) == 0)
    {
      sendFtpMessage(FtpReplyCode::ACTION_NOT_TAKEN,              "Permission denied");
      return;
    }
    if (!data_acceptor_.is_open())
    {
      sendFtpMessage(FtpReplyCode::ERROR_OPENING_DATA_CONNECTION, "Error opening data connection");
      return;
    }

    const std::string local_path = toLocalPath(param);
    
#if defined(WIN32) && !defined(__GNUG__)
    const auto file = ReadableFile::get(StrConvert::Utf8ToWide(local_path));
#else
    const auto file = ReadableFile::get(local_path);
#endif

    if (!file)
    {
      sendFtpMessage(FtpReplyCode::ACTION_ABORTED_LOCAL_ERROR, "Error opening file for transfer");
      return;
    }

    sendFtpMessage(FtpReplyCode::FILE_STATUS_OK_OPENING_DATA_CONNECTION, "Sending file");
    sendFile(file);
  }

  void FtpSession::handleFtpCommandSIZE(const std::string& param)
  {
    if (!logged_in_user_)
    {
      sendFtpMessage(FtpReplyCode::NOT_LOGGED_IN, "Not logged in");
      return;
    }

    // We allow the SIZE command both for FileRead and DirList permissions.
    if (static_cast<int>(logged_in_user_->permissions_ & (Permission::FileRead | Permission::DirList)) == 0)
    {
      sendFtpMessage(FtpReplyCode::ACTION_NOT_TAKEN, "Permission denied");
      return;
    }

    const std::string local_path = toLocalPath(param);

    const std::ios::openmode open_mode =
       std::ios::ate | (data_type_binary_ ? (std::ios::in | std::ios::binary) : (std::ios::in));
    std::fstream::pos_type file_size;
    {
#if defined(WIN32) && !defined(__GNUG__)
      std::ifstream file(StrConvert::Utf8ToWide(local_path), open_mode);
#else
      std::ifstream file(local_path, open_mode);
#endif

      if (!file.good())
      {
        sendFtpMessage(FtpReplyCode::ACTION_ABORTED_LOCAL_ERROR, "Error opening file for size retrieval");
        return;
      }

      // RFC 3659 actually states that the returned size should depend on the STRU, MODE, and TYPE and that
      // the returned size should be exact. We don't comply with this here. The size returned is the
      // size for TYPE=I.
      file_size = file.tellg();
      if (std::fstream::pos_type(-1) == file_size)
      {
        sendFtpMessage(FtpReplyCode::ACTION_ABORTED_LOCAL_ERROR, "Error getting file size");
        return;
      }
    }

    // Form reply string
    std::stringstream rep;
    rep << file_size;

    sendFtpMessage(FtpReplyCode::FILE_STATUS, rep.str());
  }

  void FtpSession::handleFtpCommandSTOR(const std::string& param)
  {
    if (!logged_in_user_)
    {
      sendFtpMessage(FtpReplyCode::NOT_LOGGED_IN,    "Not logged in");
      return;
    }

    // TODO: the ACTION_NOT_TAKEN reply is not RCF 959 conform. Apparently in
    // 1985 nobody anticipated that you might not want anybody uploading files
    // to your server. We use the return code anyways, as the popular FileZilla
    // Server also returns that code as "Permission denied"
    if (static_cast<int>(logged_in_user_->permissions_ & Permission::FileWrite) == 0)
    {
      sendFtpMessage(FtpReplyCode::ACTION_NOT_TAKEN,              "Permission denied");
      return;
    }
    if (!data_acceptor_.is_open())
    {
      sendFtpMessage(FtpReplyCode::ERROR_OPENING_DATA_CONNECTION, "Error opening data connection");
      return;
    }

    const std::string local_path = toLocalPath(param);

    auto existing_file_filestatus = Filesystem::FileStatus(local_path);
    if (existing_file_filestatus.isOk())
    {
      if ((existing_file_filestatus.type() == Filesystem::FileType::RegularFile)
        && (static_cast<int>(logged_in_user_->permissions_ & Permission::FileDelete) == 0))
      {
        sendFtpMessage(FtpReplyCode::ACTION_NOT_TAKEN_FILENAME_NOT_ALLOWED, "File already exists. Permission denied to overwrite file.");
        return;
      }
      else if (existing_file_filestatus.type() == Filesystem::FileType::Dir)
      {
        sendFtpMessage(FtpReplyCode::ACTION_NOT_TAKEN_FILENAME_NOT_ALLOWED, "Cannot create file. A directory with that name already exists.");
        return;
      }
    }

    const std::ios::openmode open_mode = (data_type_binary_ ? std::ios::binary : std::ios::openmode{});
    const std::shared_ptr<WriteableFile> file = std::make_shared<WriteableFile>(local_path, open_mode);

    if (!file->good())
    {
#ifdef WIN32
      sendFtpMessage(FtpReplyCode::ACTION_ABORTED_LOCAL_ERROR, "Error opening file for transfer: " + GetLastErrorStr());
#else
      sendFtpMessage(FtpReplyCode::ACTION_ABORTED_LOCAL_ERROR, "Error opening file for transfer");
#endif // WIN32

      return;
    }

    sendFtpMessage(FtpReplyCode::FILE_STATUS_OK_OPENING_DATA_CONNECTION, "Receiving file");
    receiveFile(file);
  }

  void FtpSession::handleFtpCommandSTOU(const std::string& /*param*/)
  {
    sendFtpMessage(FtpReplyCode::SYNTAX_ERROR_UNRECOGNIZED_COMMAND, "Command not implemented");
  }

  void FtpSession::handleFtpCommandAPPE(const std::string& param)
  {
    if (!logged_in_user_)
    {
      sendFtpMessage(FtpReplyCode::NOT_LOGGED_IN,    "Not logged in");
      return;
    }

    // Check whether the file exists. This determines whether we need Append or Write Permissions
    const std::string local_path = toLocalPath(param);
    auto existing_file_filestatus = Filesystem::FileStatus(local_path);

    if (existing_file_filestatus.isOk())
    {
      // The file does exist => we need Append Permissions
      if (static_cast<int>(logged_in_user_->permissions_ & Permission::FileAppend) == 0)
      {
        sendFtpMessage(FtpReplyCode::ACTION_NOT_TAKEN, "Permission denied");
        return;
      }

      // Return error message for anything that is not a file
      if(existing_file_filestatus.type() != Filesystem::FileType::RegularFile)
      {
        sendFtpMessage(FtpReplyCode::ACTION_NOT_TAKEN, "Pathname is not a file");
        return;
      }
    }
    else
    {
      // The file does not exist => we need Write Permissions
      if (static_cast<int>(logged_in_user_->permissions_ & Permission::FileWrite) == 0)
      {
        sendFtpMessage(FtpReplyCode::ACTION_NOT_TAKEN, "Permission denied");
        return;
      }
    }

    if (!data_acceptor_.is_open())
    {
      sendFtpMessage(FtpReplyCode::ERROR_OPENING_DATA_CONNECTION, "Error opening data connection");
      return;
    }

    // If the file did not exist, we create a new one. Otherwise, we open it in append mode.
    std::ios::openmode open_mode{};
    if (existing_file_filestatus.isOk())
      open_mode = (data_type_binary_ ? (std::ios::app | std::ios::binary) : (std::ios::app));
    else
      open_mode = (data_type_binary_ ? (std::ios::binary) : std::ios::openmode{});

    const std::shared_ptr<WriteableFile> file = std::make_shared<WriteableFile>(local_path, open_mode);

    if (!file->good())
    {
#ifdef WIN32
      sendFtpMessage(FtpReplyCode::ACTION_ABORTED_LOCAL_ERROR, "Error opening file for transfer: " + GetLastErrorStr());
#else
      sendFtpMessage(FtpReplyCode::ACTION_ABORTED_LOCAL_ERROR, "Error opening file for transfer");
#endif // WIN32
      return;
    }

    sendFtpMessage(FtpReplyCode::FILE_STATUS_OK_OPENING_DATA_CONNECTION, "Receiving file");
    receiveFile(file);
  }

  void FtpSession::handleFtpCommandALLO(const std::string& /*param*/)
  {
    sendFtpMessage(FtpReplyCode::SYNTAX_ERROR_UNRECOGNIZED_COMMAND, "Command not implemented");
  }

  void FtpSession::handleFtpCommandREST(const std::string& /*param*/)
  {
    sendFtpMessage(FtpReplyCode::COMMAND_NOT_IMPLEMENTED, "Command not implemented");
  }

  void FtpSession::handleFtpCommandRNFR(const std::string& param)
  {
    rename_from_path_.clear();

    auto is_renamable_error = checkIfPathIsRenamable(param);

    if (is_renamable_error.replyCode() == FtpReplyCode::COMMAND_OK)
    {
      rename_from_path_ = param;
      sendFtpMessage(FtpReplyCode::FILE_ACTION_NEEDS_FURTHER_INFO, "Enter target name");
      return;
    }
    else
    {
      sendFtpMessage(is_renamable_error);
      return;
    }
  }

  void FtpSession::handleFtpCommandRNTO(const std::string& param)
  {
    if (!logged_in_user_)
    {
      sendFtpMessage(FtpReplyCode::NOT_LOGGED_IN,    "Not logged in");
      return;
    }

    if (last_command_ != "RNFR" || rename_from_path_.empty())
    {
      sendFtpMessage(FtpReplyCode::COMMANDS_BAD_SEQUENCE, "Please specify target file first");
      return;
    }

    if (param.empty())
    {
      sendFtpMessage(FtpReplyCode::SYNTAX_ERROR_PARAMETERS, "No target name given");
      return;
    }

    // TODO: returning neiher FILE_ACTION_NOT_TAKEN nor ACTION_NOT_TAKEN are
    // RFC 959 conform. Aoarently back in 1985 it was assumed that the RNTO
    //command will always succeed, as long as you enter a valid target file
    // name. Thus we use the two return codes anyways, the popular FileZilla
    // FTP Server uses those as well.
    auto is_renamable_error = checkIfPathIsRenamable(rename_from_path_);

    if (is_renamable_error.replyCode() == FtpReplyCode::COMMAND_OK)
    {
      const std::string local_from_path = toLocalPath(rename_from_path_);
      const std::string local_to_path   = toLocalPath(param);

      // Check if the source file exists already. We simple disallow overwriting a
      // file be renaming (the bahavior of the native rename command on Windows
      // and Linux differs; Windows will not overwrite files, Linux will).      
      if (Filesystem::FileStatus(local_to_path).isOk())
      {
        sendFtpMessage(FtpReplyCode::FILE_ACTION_NOT_TAKEN, "Target path exists already.");
        return;
      }

#ifdef WIN32

      if (MoveFileW(StrConvert::Utf8ToWide(local_from_path).c_str(), StrConvert::Utf8ToWide(local_to_path).c_str()) != 0)
      {
        sendFtpMessage(FtpReplyCode::FILE_ACTION_COMPLETED, "OK");
        return;
      }
      else
      {
        sendFtpMessage(FtpReplyCode::FILE_ACTION_NOT_TAKEN, "Error renaming file: " + GetLastErrorStr());
        return;
      }
#else // WIN32
      if (rename(local_from_path.c_str(), local_to_path.c_str()) == 0)
      {
        sendFtpMessage(FtpReplyCode::FILE_ACTION_COMPLETED, "OK");
        return;
      }
      else
      {
        sendFtpMessage(FtpReplyCode::FILE_ACTION_NOT_TAKEN, "Error renaming file");
        return;
      }
#endif // WIN32
    }
    else
    {
      sendFtpMessage(is_renamable_error);
      return;
    }
  }

  void FtpSession::handleFtpCommandABOR(const std::string& /*param*/)
  {
    sendFtpMessage(FtpReplyCode::COMMAND_NOT_IMPLEMENTED, "Command not implemented");
  }

  void FtpSession::handleFtpCommandDELE(const std::string& param)
  {
    if (!logged_in_user_)
    {
      sendFtpMessage(FtpReplyCode::NOT_LOGGED_IN,    "Not logged in");
      return;
    }
    const std::string local_path = toLocalPath(param);

    auto file_status = Filesystem::FileStatus(local_path);

    if (!file_status.isOk())
    {
      sendFtpMessage(FtpReplyCode::ACTION_NOT_TAKEN, "Resource does not exist");
      return;
    }
    else if (file_status.type() != Filesystem::FileType::RegularFile)
    {
      sendFtpMessage(FtpReplyCode::ACTION_NOT_TAKEN, "Resource is not a file");
      return;
    }
    else
    {
      if (static_cast<int>(logged_in_user_->permissions_ & Permission::FileDelete) == 0)
      {
        sendFtpMessage(FtpReplyCode::ACTION_NOT_TAKEN, "Permission denied");
        return;
      }
      else
      {
#ifdef WIN32
        if (DeleteFileW(StrConvert::Utf8ToWide(local_path).c_str()) != 0)
        {
          sendFtpMessage(FtpReplyCode::FILE_ACTION_COMPLETED, "Successfully deleted file");
          return;
        }
        else
        {
          sendFtpMessage(FtpReplyCode::FILE_ACTION_NOT_TAKEN, "Unable to delete file: " + GetLastErrorStr());
          return;
        }
#else
        if (unlink(local_path.c_str()) == 0)
        {
          sendFtpMessage(FtpReplyCode::FILE_ACTION_COMPLETED, "Successfully deleted file");
          return;
        }
        else
        {
          sendFtpMessage(FtpReplyCode::FILE_ACTION_NOT_TAKEN, "Unable to delete file");
          return;
        }
#endif
      }
    }
  }

  void FtpSession::handleFtpCommandRMD(const std::string& param)
  {
    if (!logged_in_user_)
    {
      sendFtpMessage(FtpReplyCode::NOT_LOGGED_IN,    "Not logged in");
      return;
    }
    if (static_cast<int>(logged_in_user_->permissions_ & Permission::DirDelete) == 0)
    {
      sendFtpMessage(FtpReplyCode::ACTION_NOT_TAKEN, "Permission denied");
      return;
    }

    const std::string local_path = toLocalPath(param);

#ifdef WIN32
    if (RemoveDirectoryW(StrConvert::Utf8ToWide(local_path).c_str()) != 0)
    {
      sendFtpMessage(FtpReplyCode::FILE_ACTION_COMPLETED, "Successfully removed directory");
      return;
    }
    else
    {
      // If would be a good idea to return a 4xx error code here (-> temp error)
      // (e.g. FILE_ACTION_NOT_TAKEN), but RFC 959 assumes that all directory
      // errors are permanent.
      sendFtpMessage(FtpReplyCode::ACTION_NOT_TAKEN, "Unable to remove directory: " + GetLastErrorStr());
      return;
    }
#else
    if (rmdir(local_path.c_str()) == 0)
    {
      sendFtpMessage(FtpReplyCode::FILE_ACTION_COMPLETED, "Successfully removed directory");
      return;
    }
    else
    {
      // If would be a good idea to return a 4xx error code here (-> temp error)
      // (e.g. FILE_ACTION_NOT_TAKEN), but RFC 959 assumes that all directory
      // errors are permanent.
      sendFtpMessage(FtpReplyCode::ACTION_NOT_TAKEN, "Unable to remove directory");
      return;
    }
#endif

  }

  void FtpSession::handleFtpCommandMKD(const std::string& param)
  {
    if (!logged_in_user_)
    {
      sendFtpMessage(FtpReplyCode::NOT_LOGGED_IN,    "Not logged in");
      return;
    }
    if (static_cast<int>(logged_in_user_->permissions_ & Permission::DirCreate) == 0)
    {
      sendFtpMessage(FtpReplyCode::ACTION_NOT_TAKEN, "Permission denied");
      return;
    }

    auto local_path = toLocalPath(param);

#ifdef WIN32
    LPSECURITY_ATTRIBUTES security_attributes = nullptr; // => Default security attributes
    if (CreateDirectoryW(StrConvert::Utf8ToWide(local_path).c_str(), security_attributes) != 0)
    {
      sendFtpMessage(FtpReplyCode::PATHNAME_CREATED, createQuotedFtpPath(toAbsoluteFtpPath(param)) + " Successfully created");
      return;
    }
    else
    {
      // If would be a good idea to return a 4xx error code here (-> temp error)
      // (e.g. FILE_ACTION_NOT_TAKEN), but RFC 959 assumes that all directory
      // errors are permanent.
      sendFtpMessage(FtpReplyCode::ACTION_NOT_TAKEN, "Unable to create directory: " + GetLastErrorStr());
      return;
    }
#else
    const mode_t mode = 0755;
    if (mkdir(local_path.c_str(), mode) == 0)
    {
      sendFtpMessage(FtpReplyCode::PATHNAME_CREATED, createQuotedFtpPath(toAbsoluteFtpPath(param)) + " Successfully created");
      return;
    }
    else
    {
      // If would be a good idea to return a 4xx error code here (-> temp error)
      // (e.g. FILE_ACTION_NOT_TAKEN), but RFC 959 assumes that all directory
      // errors are permanent.
      sendFtpMessage(FtpReplyCode::ACTION_NOT_TAKEN, "Unable to create directory");
      return;
    }
#endif
  }

  void FtpSession::handleFtpCommandPWD(const std::string& /*param*/)
  {
    // RFC 959 does not allow returning NOT_LOGGED_IN here, so we abuse ACTION_NOT_TAKEN for that.
    if (!logged_in_user_)
    {
      sendFtpMessage(FtpReplyCode::ACTION_NOT_TAKEN, "Not logged in");
      return;
    }

    sendFtpMessage(FtpReplyCode::PATHNAME_CREATED, createQuotedFtpPath(ftp_working_directory_));
  }

  void FtpSession::handleFtpCommandLIST(const std::string& param)
  {
    if (!logged_in_user_)
    {
      sendFtpMessage(FtpReplyCode::NOT_LOGGED_IN,    "Not logged in");
      return;
    }

    // RFC 959 does not allow ACTION_NOT_TAKEN (-> permanent error), so we return a temporary error (FILE_ACTION_NOT_TAKEN).
    if (static_cast<int>(logged_in_user_->permissions_ & Permission::DirList) == 0)
    {
      sendFtpMessage(FtpReplyCode::FILE_ACTION_NOT_TAKEN, "Permission denied");
      return;
    }

    // Deal with some unusual commands like "LIST -a", "LIST -a dirname".
    // Some FTP clients send those commands, as if they would call ls on unix.
    // 
    // We try to support those parameters (or rather ignore them), even though
    // this techniqually breaks listing directories that actually use "-a" etc.
    // as directory name. As most clients however first CWD into a directory and
    // call LIST without parameter afterwards and starting a directory name with
    // "-a " / "-l " / "-al " / "-la " is not that common, the compatibility
    // benefit should outperform te potential problems by a lot.
    // 
    // The RFC-violating LIST command now shall be:
    // 
    //   LIST [<SP> <arg>] [<SP> <pathname>] <CRLF>
    // 
    //   with:
    // 
    //     <arg> ::= -a
    //             | -l
    //             | -al
    //             | -la
    //

    std::string path2dst;
    if ((param == "-a") || (param == "-l") || (param == "-al") || (param == "-la"))
    {
      path2dst  = "";
    }
    else if ((param.substr(0, 3)=="-a "|| param.substr(0, 3)=="-l ") && (param.size() > 3))
    {
      path2dst = param.substr(3);
    }
    else if ((param.substr(0, 4) == "-al " || param.substr(0, 4) == "-la ") && (param.size() > 4))
    {
      path2dst = param.substr(4);
    }
    else
    {
      path2dst = param;
    }

    const std::string local_path = toLocalPath(path2dst);
    auto dir_status = Filesystem::FileStatus(local_path);

    if (dir_status.isOk())
    {
      if (dir_status.type() == Filesystem::FileType::Dir)
      {
        if (dir_status.canOpenDir())
        {
          sendFtpMessage(FtpReplyCode::FILE_STATUS_OK_OPENING_DATA_CONNECTION, "Sending directory listing");
          sendDirectoryListing(Filesystem::dirContent(local_path, error_));
          return;
        }
        else
        {
          sendFtpMessage(FtpReplyCode::FILE_ACTION_NOT_TAKEN, "Permission denied");
          return;
        }
      }
      else
      {
        // TODO: RFC959: If the pathname specifies a file then the server should send current information on the file.
        sendFtpMessage(FtpReplyCode::FILE_ACTION_NOT_TAKEN, "Path is not a directory");
        return;
      }
    }
    else
    {
      sendFtpMessage(FtpReplyCode::FILE_ACTION_NOT_TAKEN, "Path does not exist");
      return;
    }
  }

  void FtpSession::handleFtpCommandNLST(const std::string& param)
  {
    if (!logged_in_user_)
    {
      sendFtpMessage(FtpReplyCode::NOT_LOGGED_IN,    "Not logged in");
      return;
    }

    // RFC 959 does not allow ACTION_NOT_TAKEN (-> permanent error), so we return a temporary error (FILE_ACTION_NOT_TAKEN).
    if (static_cast<int>(logged_in_user_->permissions_ & Permission::DirList) == 0)
    {
      sendFtpMessage(FtpReplyCode::FILE_ACTION_NOT_TAKEN, "Permission denied");
      return;
    }

    const std::string local_path = toLocalPath(param);
    auto dir_status = Filesystem::FileStatus(local_path);

    if (dir_status.isOk())
    {
      if (dir_status.type() == Filesystem::FileType::Dir)
      {
        if (dir_status.canOpenDir())
        {
          sendFtpMessage(FtpReplyCode::FILE_STATUS_OK_OPENING_DATA_CONNECTION, "Sending name list");
          sendNameList(Filesystem::dirContent(local_path, error_));
          return;
        }
        else
        {
          sendFtpMessage(FtpReplyCode::FILE_ACTION_NOT_TAKEN, "Permission denied");
          return;
        }
      }
      else
      {
        // TODO: RFC959: If the pathname specifies a file then the server should send current information on the file.
        sendFtpMessage(FtpReplyCode::FILE_ACTION_NOT_TAKEN, "Path is not a directory");
        return;
      }
    }
    else
    {
      sendFtpMessage(FtpReplyCode::FILE_ACTION_NOT_TAKEN, "Path does not exist");
      return;
    }
  }

  void FtpSession::handleFtpCommandSITE(const std::string& /*param*/)
  {
    sendFtpMessage(FtpReplyCode::SYNTAX_ERROR_UNRECOGNIZED_COMMAND, "Command not implemented");
  }

  void FtpSession::handleFtpCommandSYST(const std::string& /*param*/)
  {
    // Always returning "UNIX" when being asked for the operating system.
    // Some clients (Mozilla Firefox for example) may disconnect, when we
    // return an unknown operating system here. As depending on the Server's
    // operating system is a horrible feature anyways, we simply fake it.
    //
    // Unix should be the best compatible value here, as we emulate Unix-like
    // outputs for other commands (-> LIST) on all operating systems.
    sendFtpMessage(FtpReplyCode::NAME_SYSTEM_TYPE, "UNIX");
  }

  void FtpSession::handleFtpCommandSTAT(const std::string& /*param*/)
  {
    sendFtpMessage(FtpReplyCode::COMMAND_NOT_IMPLEMENTED, "Command not implemented");
  }

  void FtpSession::handleFtpCommandHELP(const std::string& /*param*/)
  {
    sendFtpMessage(FtpReplyCode::COMMAND_NOT_IMPLEMENTED, "Command not implemented");
  }

  void FtpSession::handleFtpCommandNOOP(const std::string& /*param*/)
  {
    sendFtpMessage(FtpReplyCode::COMMAND_OK, "OK");
  }

  // Modern FTP Commands
  void FtpSession::handleFtpCommandFEAT(const std::string& /*param*/)
  {
    std::stringstream ss;
    ss << "211- Feature List:\r\n";
    ss << " UTF8\r\n";
    ss << " SIZE\r\n";
    ss << " LANG EN\r\n";
    ss << "211 END\r\n";

    sendRawFtpMessage(ss.str());
  }

  void FtpSession::handleFtpCommandOPTS(const std::string& param)
  {
    std::string param_upper = param;
    std::transform(param_upper.begin(), param_upper.end(), param_upper.begin(), [](char c) { return static_cast<char>(std::toupper(static_cast<unsigned char>(c))); });

    if (param_upper == "UTF8 ON")
    {
      sendFtpMessage(FtpReplyCode::COMMAND_OK, "OK");
      return;
    }

    sendFtpMessage(FtpReplyCode::COMMAND_NOT_IMPLEMENTED_FOR_PARAMETER, "Unrecognized parameter");
  }

  ////////////////////////////////////////////////////////
  // FTP data-socket send
  ////////////////////////////////////////////////////////

  void FtpSession::sendDirectoryListing(const std::map<std::string, Filesystem::FileStatus>& directory_content)
  {
    auto data_socket = std::make_shared<asio::ip::tcp::socket>(io_service_);

    data_acceptor_.async_accept(*data_socket
                              , data_socket_strand_.wrap([data_socket, directory_content, me = shared_from_this()](auto ec)
                                {
                                  if (ec)
                                  {
                                    me->sendFtpMessage(FtpReplyCode::TRANSFER_ABORTED, "Data transfer aborted: " + ec.message());
                                    return;
                                  }
   
                                  me->data_socket_weakptr_ = data_socket;

                                  // TODO: close acceptor after connect?
                                  // Create a Unix-like file list
                                  std::stringstream stream; // NOLINT(misc-const-correctness) Reason: False detection, this cannot be made const
                                  for (const auto& entry : directory_content)
                                  {
                                    const std::string& filename(entry.first);
                                    const fineftp::Filesystem::FileStatus& file_status(entry.second);

                                    stream << ((file_status.type() == fineftp::Filesystem::FileType::Dir) ? 'd' : '-') << file_status.permissionString() << "   1 ";
                                    stream << std::setw(10) << file_status.ownerString() << " " << std::setw(10) << file_status.groupString() << " ";
                                    stream << std::setw(10) << file_status.fileSize() << " ";
                                    stream << file_status.timeString() << " ";
                                    stream << filename;
                                    stream << "\r\n";
                                  }

                                  // Copy the file list into a raw char vector
                                  const std::string dir_listing_string = stream.str();
                                  const std::shared_ptr<std::vector<char>> dir_listing_rawdata = std::make_shared<std::vector<char>>();
                                  dir_listing_rawdata->reserve(dir_listing_string.size());
                                  std::copy(dir_listing_string.begin(), dir_listing_string.end(), std::back_inserter(*dir_listing_rawdata));

                                  // Send the string out
                                  me->addDataToBufferAndSend(dir_listing_rawdata, data_socket);
                                  me->addDataToBufferAndSend(std::shared_ptr<std::vector<char>>(), data_socket);// Nullpointer indicates end of transmission
                                }));
  }

  void FtpSession::sendNameList(const std::map<std::string, Filesystem::FileStatus>& directory_content)
  {
    auto data_socket = std::make_shared<asio::ip::tcp::socket>(io_service_);

    data_acceptor_.async_accept(*data_socket
                              , data_socket_strand_.wrap([data_socket, directory_content, me = shared_from_this()](auto ec)
                                {
                                  if (ec)
                                  {
                                    me->sendFtpMessage(FtpReplyCode::TRANSFER_ABORTED, "Data transfer aborted: " + ec.message());
                                    return;
                                  }
    
                                  me->data_socket_weakptr_ = data_socket;

                                  // Create a file list
                                  std::stringstream stream; // NOLINT(misc-const-correctness) Reason: False detection, this cannot be made const
                                  for (const auto& entry : directory_content)
                                  {
                                    stream << entry.first;
                                    stream << "\r\n";
                                  }

                                  // Copy the file list into a raw char vector
                                  const std::string dir_listing_string = stream.str();
                                  const std::shared_ptr<std::vector<char>> dir_listing_rawdata = std::make_shared<std::vector<char>>();
                                  dir_listing_rawdata->reserve(dir_listing_string.size());
                                  std::copy(dir_listing_string.begin(), dir_listing_string.end(), std::back_inserter(*dir_listing_rawdata));

                                  // Send the string out
                                  me->addDataToBufferAndSend(dir_listing_rawdata, data_socket);
                                  me->addDataToBufferAndSend(std::shared_ptr<std::vector<char>>(), data_socket);// Nullpointer indicates end of transmission
                                }));
  }

  void FtpSession::sendFile(const std::shared_ptr<ReadableFile>& file)
  {
    auto data_socket = std::make_shared<asio::ip::tcp::socket>(io_service_);

    data_acceptor_.async_accept(*data_socket
                              , data_socket_strand_.wrap([data_socket, file, me = shared_from_this()](auto ec)
                                {
                                  if (ec)
                                  {
                                    me->sendFtpMessage(FtpReplyCode::TRANSFER_ABORTED, "Data transfer aborted: " + ec.message());
                                    return;
                                  }

                                  if (file->size() == 0U)
                                  {
                                    me->sendFtpMessage(FtpReplyCode::CLOSING_DATA_CONNECTION, "Done");
                                  }
                                  else if (file->data() == nullptr)
                                  {
                                    // Error that should never happen. If it does, it's a bug in the server.
                                    // Usually, if the data is null, the file size should be 0.
                                    me->sendFtpMessage(FtpReplyCode::TRANSFER_ABORTED, "Data transfer aborted: File data is null");
                                  }
                                  else
                                  {
                                    me->data_socket_weakptr_ = data_socket;

                                    // Send the file
                                    asio::async_write(*data_socket
                                                    , asio::buffer(file->data(), file->size())
                                                    , [me, file, data_socket](asio::error_code ec, std::size_t /*bytes_to_transfer*/)
                                                      {
                                                        if (ec)
                                                        {
                                                          me->sendFtpMessage(FtpReplyCode::TRANSFER_ABORTED, "Data transfer aborted: " + ec.message());
                                                        }
                                                        else
                                                        {
                                                          // Close Data Socket properly
                                                          {
                                                            asio::error_code errc;
                                                            data_socket->shutdown(asio::socket_base::shutdown_both, errc);
                                                            data_socket->close(errc);
                                                          }

                                                          // Ugly work-around:
                                                          // An FTP client implementation has been observed to close the data connection
                                                          // as soon as it receives the 226 status code - even though it hasn't received
                                                          // all data, yet. To improve interoperability with such buggy clients, sending
                                                          // of the 226 status code can be delayed a bit. The delay is defined through a
                                                          // preprocessor definition. If the delay is 0, no delay is introduced at all.
                                                          #if (0 == DELAY_226_RESP_MS)
                                                            me->sendFtpMessage(FtpReplyCode::CLOSING_DATA_CONNECTION, "Done");
                                                          #else
                                                            me->timer_.expires_after(std::chrono::milliseconds{DELAY_226_RESP_MS});
                                                            me->timer_.async_wait(me->data_socket_strand_.wrap([me](const asio::error_code& ec)
                                                                                  {
                                                                                    if (ec != asio::error::operation_aborted)
                                                                                    {
                                                                                      me->sendFtpMessage(FtpReplyCode::CLOSING_DATA_CONNECTION, "Done");
                                                                                    }
                                                                                  }));
                                                          #endif
                                                        }
                                                      });
                                  }
                                }));
  }

  void FtpSession::addDataToBufferAndSend(const std::shared_ptr<std::vector<char>>& data, const std::shared_ptr<asio::ip::tcp::socket>& data_socket)
  {
    data_socket_strand_.post([me = shared_from_this(), data, data_socket]()
                            {
                              const bool write_in_progress = (!me->data_buffer_.empty());

                              me->data_buffer_.push_back(data);

                              if (!write_in_progress)
                              {
                                me->writeDataToSocket(data_socket);
                              }
                            });
  }

  void FtpSession::writeDataToSocket(const std::shared_ptr<asio::ip::tcp::socket>& data_socket)
  {
    data_socket_strand_.post(
      [me = shared_from_this(), data_socket]()
      {
        auto data = me->data_buffer_.front();

        if (data)
        {
          // Send out the buffer
          asio::async_write(*data_socket
                            , asio::buffer(*data)
                            , me->data_socket_strand_.wrap([me, data, data_socket](asio::error_code ec, std::size_t /*bytes_to_transfer*/)
                              {
                                me->data_buffer_.pop_front();

                                if (ec)
                                {
                                  me->error_ << "Data write error: " << ec.message() << std::endl;
                                  return;
                                }

                                if (!me->data_buffer_.empty())
                                {
                                  me->writeDataToSocket(data_socket);
                                }
                              }
                              ));
        }
        else
        {
          // we got to the end of transmission
          me->data_buffer_.pop_front();

          // Close Data Socket properly
          {
            asio::error_code ec;
            data_socket->shutdown(asio::ip::tcp::socket::shutdown_both, ec);
            data_socket->close(ec);
          }

          me->sendFtpMessage(FtpReplyCode::CLOSING_DATA_CONNECTION, "Done");
        }
      });
  }

  ////////////////////////////////////////////////////////
  // FTP data-socket receive
  ////////////////////////////////////////////////////////

  void FtpSession::receiveFile(const std::shared_ptr<WriteableFile>& file)
  {
    auto data_socket = std::make_shared<asio::ip::tcp::socket>(io_service_);

    data_acceptor_.async_accept(*data_socket
                              , data_socket_strand_.wrap([data_socket, file, me = shared_from_this()](auto ec)
                                {
                                  if (ec)
                                  {
                                    me->error_ << "Data transfer aborted: " << ec.message() << std::endl;
                                    me->sendFtpMessage(FtpReplyCode::TRANSFER_ABORTED, "Data transfer aborted");
                                    return;
                                  }

                                  me->data_socket_weakptr_ = data_socket;
                                  me->receiveDataFromSocketAndWriteToFile(file, data_socket);
                                }));
  }

  void FtpSession::receiveDataFromSocketAndWriteToFile(const std::shared_ptr<WriteableFile>& file, const std::shared_ptr<asio::ip::tcp::socket>& data_socket)
  {
    const std::shared_ptr<std::vector<char>> buffer = std::make_shared<std::vector<char>>(1024 * 1024 * 1);
      
    asio::async_read(*data_socket
                    , asio::buffer(*buffer)
                    , asio::transfer_at_least(buffer->size())
                    , data_socket_strand_.wrap([me = shared_from_this(), file, data_socket, buffer](asio::error_code ec, std::size_t length)
                      {
                        buffer->resize(length);
                        if (ec)
                        {
                          if (length > 0)
                          {
                            me->writeDataToFile(buffer, file);
                          }
                          me->endDataReceiving(file, data_socket);
                          return;
                        }
                        else if (length > 0)
                        {
                          me->writeDataToFile(buffer, file, [me, file, data_socket]() { me->receiveDataFromSocketAndWriteToFile(file, data_socket); });
                        }
                      }));
  }


  void FtpSession::writeDataToFile(const std::shared_ptr<std::vector<char>>& data, const std::shared_ptr<WriteableFile>& file, const std::function<void(void)>& fetch_more)
  {
    fetch_more();
    file->write(data->data(), data->size());
  }

  void FtpSession::endDataReceiving(const std::shared_ptr<WriteableFile>& file, const std::shared_ptr<asio::ip::tcp::socket>& data_socket)
  {
    data_socket_strand_.post([me = shared_from_this(), file, data_socket]()
                             {
                               file->close();
                               me->sendFtpMessage(FtpReplyCode::CLOSING_DATA_CONNECTION, "Done");
                               asio::error_code ec;
                               data_socket->shutdown(asio::ip::tcp::socket::shutdown_both, ec);
                               data_socket->close();
                             });
  }

  ////////////////////////////////////////////////////////
  // Helpers
  ////////////////////////////////////////////////////////

  std::string FtpSession::toAbsoluteFtpPath(const std::string& rel_or_abs_ftp_path) const
  {
    std::string absolute_ftp_path;

    if (!rel_or_abs_ftp_path.empty() && (rel_or_abs_ftp_path[0] == '/'))
    {
      // Absolut path is given. We still clean it to make sure it doesn't contain any ".." that go above the root directory.
      absolute_ftp_path = fineftp::Filesystem::cleanPath(rel_or_abs_ftp_path, false, '/');
    }
    else
    {
      absolute_ftp_path = fineftp::Filesystem::cleanPath(ftp_working_directory_ + "/" + rel_or_abs_ftp_path, false, '/');
    }

    return absolute_ftp_path;
  }

  std::string FtpSession::toLocalPath(const std::string& ftp_path) const
  {
    assert(logged_in_user_);

    // First make the ftp path absolute if it isn't already. This also cleans
    // the path and makes sure that it doesn't contain any ".." that go above
    // the root directory.
    const std::string absolute_ftp_path = toAbsoluteFtpPath(ftp_path);

    // Now map it to the local filesystem
    return fineftp::Filesystem::cleanPathNative(logged_in_user_->local_root_path_ + "/" + absolute_ftp_path);
  }

  std::string FtpSession::createQuotedFtpPath(const std::string& unquoted_ftp_path)
  {
    std::string output;
    output.reserve(unquoted_ftp_path.size() * 2 + 2);
    output.push_back('\"');

    for (const char c : unquoted_ftp_path)
    {
      output.push_back(c);
      if (c == '\"')            // Escape quote by double-quote
        output.push_back(c);
    }

    output.push_back('\"');

    return output;
  }

  FtpMessage FtpSession::checkIfPathIsRenamable(const std::string& ftp_path) const
  {
    if (!logged_in_user_) return FtpMessage(FtpReplyCode::NOT_LOGGED_IN, "Not logged in");

    if (!ftp_path.empty())
    {
      // Is the given path a file or a directory?
      auto file_status = Filesystem::FileStatus(toLocalPath(ftp_path));

      if (file_status.isOk())
      {
        // Calculate required permissions to rename the given resource
        Permission required_permissions = Permission::None;
        if (file_status.type() == Filesystem::FileType::Dir)
        {
          required_permissions = Permission::DirRename;
        }
        else
        {
          required_permissions = Permission::FileRename;
        }

        // Send error if the permisions are insufficient
        if ((logged_in_user_->permissions_ & required_permissions) != required_permissions)
        {
          return FtpMessage(FtpReplyCode::ACTION_NOT_TAKEN, "Permission denied");
        }

        return FtpMessage(FtpReplyCode::COMMAND_OK, "");
      }
      else
      {
        return FtpMessage(FtpReplyCode::ACTION_NOT_TAKEN, "File does not exist");
      }
    }
    else
    {
      return FtpMessage(FtpReplyCode::SYNTAX_ERROR_PARAMETERS, "Empty path");
    }
  }

  FtpMessage FtpSession::executeCWD(const std::string& param)
  {
    if (!logged_in_user_)
    {
      return FtpMessage(FtpReplyCode::NOT_LOGGED_IN,    "Not logged in");
    }
    if (static_cast<int>(logged_in_user_->permissions_ & Permission::DirList) == 0)
    {
      return FtpMessage(FtpReplyCode::ACTION_NOT_TAKEN, "Permission denied");
    }


    if (param.empty())
    {
      return FtpMessage(FtpReplyCode::SYNTAX_ERROR_PARAMETERS, "No path given");
    }

    std::string absolute_new_working_dir;

    if (param[0] == '/')
    {
      // Absolute path given
      absolute_new_working_dir = fineftp::Filesystem::cleanPath(param, false, '/');
    }
    else
    {
      // Make the path abolute
      absolute_new_working_dir = fineftp::Filesystem::cleanPath(ftp_working_directory_ + "/" + param, false, '/');
    }

    auto local_path = toLocalPath(absolute_new_working_dir);
    const Filesystem::FileStatus file_status(local_path);

    if (!file_status.isOk())
    {
      return FtpMessage(FtpReplyCode::ACTION_NOT_TAKEN, "Failed ot change directory: The given resource does not exist or permission denied.");
    }
    if (file_status.type() != Filesystem::FileType::Dir)
    {
      return FtpMessage(FtpReplyCode::ACTION_NOT_TAKEN, "Failed ot change directory: The given resource is not a directory.");
    }
    if (!file_status.canOpenDir())
    {
      return FtpMessage(FtpReplyCode::ACTION_NOT_TAKEN, "Failed ot change directory: Permission denied.");
    }
    ftp_working_directory_ = absolute_new_working_dir;
    return FtpMessage(FtpReplyCode::FILE_ACTION_COMPLETED, "Working directory changed to " + ftp_working_directory_);
  }

#ifdef WIN32
  std::string FtpSession::GetLastErrorStr()
  {
    const DWORD error = GetLastError();
    if (error != 0)
    {
      LPVOID lp_msg_buf = nullptr;
      const DWORD buf_len = FormatMessage(FORMAT_MESSAGE_ALLOCATE_BUFFER | 
                                          FORMAT_MESSAGE_FROM_SYSTEM |
                                          FORMAT_MESSAGE_IGNORE_INSERTS,
                                          nullptr,
                                          error,
                                          MAKELANGID(LANG_NEUTRAL, SUBLANG_DEFAULT),
                                          reinterpret_cast<LPTSTR>(&lp_msg_buf),
                                          0, nullptr );
      if (buf_len != 0)
      {
        LPCSTR lp_msg_str = reinterpret_cast<LPCSTR>(lp_msg_buf);
        std::string result(lp_msg_str, lp_msg_str + buf_len);
        result.erase(std::remove_if(result.begin(),
                                    result.end(),
                                    [](unsigned char x) {return std::iscntrl(x); }),
                     result.end()); //remove CRLF
        LocalFree(lp_msg_buf);

        return result;
      }
    }

    return ""; 
  }
#endif //WIN32
}<|MERGE_RESOLUTION|>--- conflicted
+++ resolved
@@ -44,11 +44,7 @@
 namespace fineftp
 {
 
-<<<<<<< HEAD
-  FtpSession::FtpSession(asio::io_service& io_service, const UserDatabase& user_database, const std::function<void(FtpSession*)>& completion_handler)
-=======
-  FtpSession::FtpSession(asio::io_service& io_service, const UserDatabase& user_database, const std::function<void()>& completion_handler, std::ostream& output, std::ostream& error)
->>>>>>> 1f08ffaa
+  FtpSession::FtpSession(asio::io_service& io_service, const UserDatabase& user_database, const std::function<void(FtpSession*)>& completion_handler, std::ostream& output, std::ostream& error)
     : completion_handler_   (completion_handler)
     , user_database_        (user_database)
     , io_service_           (io_service)
@@ -75,7 +71,7 @@
   {
     asio::error_code ec;
     command_socket_.set_option(asio::ip::tcp::no_delay(true), ec);
-    if (ec) std::cerr << "Unable to set socket option tcp::no_delay: " << ec.message() << std::endl;
+    if (ec) error_ << "Unable to set socket option tcp::no_delay: " << ec.message() << std::endl;
 
     command_strand_.post([me = shared_from_this()]() { me->readFtpCommand(); });
     sendFtpMessage(FtpMessage(FtpReplyCode::SERVICE_READY_FOR_NEW_USER, "Welcome to fineFTP Server"));
@@ -85,12 +81,8 @@
   void FtpSession::stop()
   {
 #ifndef NDEBUG
-<<<<<<< HEAD
     // TODO: Have a "is stopped" variable, so that this log message is not printed every time
-    std::cout << "Ftp Session shutting down" << std::endl;
-=======
     output_ << "Ftp Session shutting down" << std::endl;
->>>>>>> 1f08ffaa
 #endif // !NDEBUG
 
     // TODO: protect the two sockets with mutexes, as it is now possible to call stop() from another thread!!!
@@ -127,21 +119,6 @@
       data_socket->shutdown(asio::ip::tcp::socket::shutdown_both, ec);          // NOLINT(bugprone-unused-return-value) -> We already get the value from the ec parameter
       data_socket->close(ec);                                                   // NOLINT(bugprone-unused-return-value) -> We already get the value from the ec parameter
     }
-<<<<<<< HEAD
-=======
-
-    completion_handler_();
-  }
-
-  void FtpSession::start()
-  {
-    asio::error_code ec;
-    command_socket_.set_option(asio::ip::tcp::no_delay(true), ec);
-    if (ec) error_ << "Unable to set socket option tcp::no_delay: " << ec.message() << std::endl;
-
-    command_strand_.post([me = shared_from_this()]() { me->readFtpCommand(); });
-    sendFtpMessage(FtpMessage(FtpReplyCode::SERVICE_READY_FOR_NEW_USER, "Welcome to fineFTP Server"));
->>>>>>> 1f08ffaa
   }
 
   asio::ip::tcp::socket& FtpSession::getSocket()
@@ -203,15 +180,11 @@
                         }
                         else
                         {
-<<<<<<< HEAD
                           // Remove \r and \n from the end of the message
                           auto trimmed_message = me->command_output_queue_.front();
                           trimmed_message.erase(trimmed_message.find_last_not_of("\r\n") + 1);
 
-                          std::cerr << "Command write error for message " << trimmed_message << ": " << ec.message() << std::endl;
-=======
-                          me->error_ << "Command write error for message " << me->command_output_queue_.front() << ec.message() << std::endl;
->>>>>>> 1f08ffaa
+                          error_ << "Command write error for message " << trimmed_message << ": " << ec.message() << std::endl;
                         }
                       }
                     ));
