--- conflicted
+++ resolved
@@ -26,12 +26,8 @@
     , address_              (address)
     , is_stopped_           (false)
     , acceptor_             (io_service_)
-<<<<<<< HEAD
-=======
-    , open_connection_count_(0)
     , output_               (output)
     , error_                (error)
->>>>>>> 1f08ffaa
   {}
 
   FtpServerImpl::~FtpServerImpl()
@@ -51,11 +47,6 @@
 
   bool FtpServerImpl::start(size_t thread_count)
   {
-<<<<<<< HEAD
-=======
-    auto ftp_session = std::make_shared<FtpSession>(io_service_, ftp_users_, [this]() { open_connection_count_--; }, output_, error_);
-
->>>>>>> 1f08ffaa
     // set up the acceptor to listen on the tcp port
     asio::error_code make_address_ec;
     const asio::ip::tcp::endpoint endpoint(asio::ip::make_address(address_, make_address_ec), port_);
@@ -91,21 +82,8 @@
     //}
     
     {
-<<<<<<< HEAD
-      const std::lock_guard<std::mutex> acceptor_lock(acceptor_mutex_);
-
-=======
-      asio::error_code ec;
-      acceptor_.set_option(asio::ip::tcp::acceptor::reuse_address(true), ec);
-      if (ec)
-      {
-        error_ << "Error setting reuse_address option: " << ec.message() << std::endl;
-        return false;
-      }
-    }
-    
-    {
->>>>>>> 1f08ffaa
+      const std::lock_guard<std::mutex> acceptor_lock(acceptor_mutex_);
+
       asio::error_code ec;
       acceptor_.bind(endpoint, ec);
       if (ec)
@@ -128,14 +106,10 @@
     }
     
 #ifndef NDEBUG
-<<<<<<< HEAD
-    {
-      const std::lock_guard<std::mutex> acceptor_lock(acceptor_mutex_);
-      std::cout << "FTP Server created." << std::endl << "Listening at address " << acceptor_.local_endpoint().address() << " on port " << acceptor_.local_endpoint().port() << ":" << std::endl;
-    }
-=======
-    output_ << "FTP Server created." << std::endl << "Listening at address " << acceptor_.local_endpoint().address() << " on port " << acceptor_.local_endpoint().port() << ":" << std::endl;
->>>>>>> 1f08ffaa
+    {
+      const std::lock_guard<std::mutex> acceptor_lock(acceptor_mutex_);
+      output_ << "FTP Server created." << std::endl << "Listening at address " << acceptor_.local_endpoint().address() << " on port " << acceptor_.local_endpoint().port() << ":" << std::endl;
+    }
 #endif // NDEBUG
 
     waitForNextFtpSession();
@@ -189,12 +163,6 @@
   {
     if (is_stopped_)
     {
-<<<<<<< HEAD
-=======
-#ifndef NDEBUG
-      error_ << "Error handling connection: " << error.message() << std::endl;
-#endif
->>>>>>> 1f08ffaa
       return;
     }
 
@@ -237,11 +205,7 @@
                                 }
 
 #ifndef NDEBUG
-<<<<<<< HEAD
-                                std::cout << "FTP Client connected: " << new_ftp_session->getSocket().remote_endpoint().address().to_string() << ":" << new_ftp_session->getSocket().remote_endpoint().port() << std::endl;
-=======
-    output_ << "FTP Client connected: " << ftp_session->getSocket().remote_endpoint().address().to_string() << ":" << ftp_session->getSocket().remote_endpoint().port() << std::endl;
->>>>>>> 1f08ffaa
+                                output_ << "FTP Client connected: " << new_ftp_session->getSocket().remote_endpoint().address().to_string() << ":" << new_ftp_session->getSocket().remote_endpoint().port() << std::endl;
 #endif
                                 // TODO: review if this is thread safe, if right here the ftp server is shut down and the acceptor is closed. I think, that then the session will still be added to the list of open sessions and kept open.
 
@@ -250,11 +214,7 @@
                                   const std::lock_guard<std::mutex> session_list_lock(me->session_list_mutex_);
                                   me->session_list_.emplace(new_ftp_session.get(), std::weak_ptr<FtpSession>(new_ftp_session)); // Add the session to the list of open sessions
 
-<<<<<<< HEAD
                                   new_ftp_session->start();
-=======
-    auto new_session = std::make_shared<FtpSession>(io_service_, ftp_users_, [this]() { open_connection_count_--; }, output_, error_);
->>>>>>> 1f08ffaa
 
                                   me->waitForNextFtpSession();
                                 }
