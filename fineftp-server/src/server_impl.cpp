#include "server_impl.h"

#include "ftp_session.h"

#include <memory>
#include <iostream>
#include <string>
#include <thread>
#include <cstdint>
#include <cstddef>

#include <fineftp/permissions.h>

#include <asio.hpp> // IWYU pragma: keep

namespace fineftp
{
  std::shared_ptr<FtpServerImpl> FtpServerImpl::create(const std::string& address, uint16_t port, std::ostream& output, std::ostream& error)
  {
    return std::shared_ptr<FtpServerImpl>(new FtpServerImpl(address, port, output, error));
  }

  FtpServerImpl::FtpServerImpl(const std::string& address, const uint16_t port, std::ostream& output, std::ostream& error)
    : ftp_users_            (output, error)
    , port_                 (port)
    , address_              (address)
<<<<<<< HEAD
    , is_stopped_           (false)
    , acceptor_             (io_service_)
=======
    , acceptor_             (io_context_)
    , open_connection_count_(0)
>>>>>>> 52f14f3e
    , output_               (output)
    , error_                (error)
  {}

  FtpServerImpl::~FtpServerImpl()
  {
    stop();
  }

  bool FtpServerImpl::addUser(const std::string& username, const std::string& password, const std::string& local_root_path, const Permission permissions)
  {
    return ftp_users_.addUser(username, password, local_root_path, permissions);
  }

  bool FtpServerImpl::addUserAnonymous(const std::string& local_root_path, const Permission permissions)
  {
    return ftp_users_.addUser("anonymous", "", local_root_path, permissions);
  }

  bool FtpServerImpl::start(size_t thread_count)
  {
<<<<<<< HEAD
=======
    auto ftp_session = std::make_shared<FtpSession>(io_context_, ftp_users_, [this]() { open_connection_count_--; }, output_, error_);

>>>>>>> 52f14f3e
    // set up the acceptor to listen on the tcp port
    asio::error_code make_address_ec;
    const asio::ip::tcp::endpoint endpoint(asio::ip::make_address(address_, make_address_ec), port_);
    if (make_address_ec)
    {
      error_ << "Error creating address from string \"" << address_<< "\": " << make_address_ec.message() << std::endl;
      return false;
    }
    
    {
      const std::lock_guard<std::mutex> acceptor_lock(acceptor_mutex_);

      asio::error_code ec;
      acceptor_.open(endpoint.protocol(), ec);
      if (ec)
      {
        error_ << "Error opening acceptor: " << ec.message() << std::endl;
        return false;
      }
    }

    // TODO: Add the code again to use reuse_address option
    {
      const std::lock_guard<std::mutex> acceptor_lock(acceptor_mutex_);

      asio::error_code ec;
      acceptor_.set_option(asio::ip::tcp::acceptor::reuse_address(true), ec);
      if (ec)
      {
        error_ << "Error setting reuse_address option: " << ec.message() << std::endl;
        return false;
      }
    }
    
    {
      const std::lock_guard<std::mutex> acceptor_lock(acceptor_mutex_);

      asio::error_code ec;
      acceptor_.bind(endpoint, ec);
      if (ec)
      {
        error_ << "Error binding acceptor: " << ec.message() << std::endl;
        return false;
      }
    }
    
    {
      const std::lock_guard<std::mutex> acceptor_lock(acceptor_mutex_);

      asio::error_code ec;
      acceptor_.listen(asio::socket_base::max_listen_connections, ec);
      if (ec)
      {
        error_ << "Error listening on acceptor: " << ec.message() << std::endl;
        return false;
      }
    }
    
#ifndef NDEBUG
    {
      const std::lock_guard<std::mutex> acceptor_lock(acceptor_mutex_);
      output_ << "FTP Server created." << std::endl << "Listening at address " << acceptor_.local_endpoint().address() << " on port " << acceptor_.local_endpoint().port() << ":" << std::endl;
    }
#endif // NDEBUG

    waitForNextFtpSession();

    for (size_t i = 0; i < thread_count; i++)
    {
      thread_pool_.emplace_back([this] {io_context_.run(); });
    }
    
    return true;
  }

  void FtpServerImpl::stop()
  {
<<<<<<< HEAD
    is_stopped_ = true;

    // Prevent new sessions from being created
    {
      const std::lock_guard<std::mutex> acceptor_lock(acceptor_mutex_);

      // Close acceptor, if necessary
      if (acceptor_.is_open())
      {
        asio::error_code ec;
        acceptor_.close(ec); // NOLINT(bugprone-unused-return-value) -> We already get the return value  rom the ec parameter
      }
    }

    // Stop all sessions
=======
    io_context_.stop();
    for (std::thread& thread : thread_pool_)
>>>>>>> 52f14f3e
    {
      const std::lock_guard<std::mutex> session_list_lock(session_list_mutex_);
      for(const auto& session_pair : session_list_)
      {
        const auto session_sharedptr = session_pair.second.lock();
        if (session_sharedptr)
          session_sharedptr->stop();
      }
    }

    // Wait for the io_context to run out of work by joining all threads
    {
      for (std::thread& thread : thread_pool_)
      {
        thread.join();
      }
      thread_pool_.clear();
    }
  }

  void FtpServerImpl::waitForNextFtpSession()
  {
    if (is_stopped_)
    {
      return;
    }

    auto shutdown_callback = [weak_me = std::weak_ptr<FtpServerImpl>(shared_from_this())](FtpSession* session_to_delete)
                              {
                                if (auto me = weak_me.lock())
                                {
                                  // Lock session_list
                                  const std::lock_guard<std::mutex> session_list_lock(me->session_list_mutex_);

                                  // Remove session_to_delete from the session_list
                                  me->session_list_.erase(session_to_delete);
                                }
                              };

    auto new_ftp_session = std::make_shared<FtpSession>(io_service_, ftp_users_, shutdown_callback, output_, error_);

    {
      const std::lock_guard<std::mutex> acceptor_lock(acceptor_mutex_);
      acceptor_.async_accept(new_ftp_session->getSocket()
                            , [weak_me = std::weak_ptr<FtpServerImpl>(shared_from_this()), new_ftp_session](asio::error_code ec)
                              {
                                // Lock the shared pointer to this. May be a nullptr, so we need to check!!!
                                auto me = weak_me.lock();

                                // Before even checking the error code, check if the server has been stopped
                                if (!me || (me->is_stopped_))
                                {
                                  return;
                                }

                                // Check error code
                                if (ec)
                                {
                                  if (ec != asio::error::operation_aborted)
                                  {
                                    std::cerr << "Error accepting connection: " << ec.message() << std::endl;
                                  }
                                  return;
                                }

#ifndef NDEBUG
                                me->output_ << "FTP Client connected: " << new_ftp_session->getSocket().remote_endpoint().address().to_string() << ":" << new_ftp_session->getSocket().remote_endpoint().port() << std::endl;
#endif
                                // TODO: review if this is thread safe, if right here the ftp server is shut down and the acceptor is closed. I think, that then the session will still be added to the list of open sessions and kept open.

                                if (me)
                                {
                                  const std::lock_guard<std::mutex> session_list_lock(me->session_list_mutex_);
                                  me->session_list_.emplace(new_ftp_session.get(), std::weak_ptr<FtpSession>(new_ftp_session)); // Add the session to the list of open sessions

<<<<<<< HEAD
                                  new_ftp_session->start();
=======
    auto new_session = std::make_shared<FtpSession>(io_context_, ftp_users_, [this]() { open_connection_count_--; }, output_, error_);
>>>>>>> 52f14f3e

                                  me->waitForNextFtpSession();
                                }
                              });
    }
  }

  int FtpServerImpl::getOpenConnectionCount()
  {
    const std::lock_guard<std::mutex> session_list_lock(session_list_mutex_);
    return static_cast<int>(session_list_.size());
  }

  uint16_t FtpServerImpl::getPort()
  {
    const std::lock_guard<std::mutex> acceptor_lock(acceptor_mutex_);
    return acceptor_.local_endpoint().port();
  }

  std::string FtpServerImpl::getAddress()
  {
    const std::lock_guard<std::mutex> acceptor_lock(acceptor_mutex_);
    return acceptor_.local_endpoint().address().to_string();
  }
}<|MERGE_RESOLUTION|>--- conflicted
+++ resolved
@@ -24,13 +24,8 @@
     : ftp_users_            (output, error)
     , port_                 (port)
     , address_              (address)
-<<<<<<< HEAD
     , is_stopped_           (false)
-    , acceptor_             (io_service_)
-=======
     , acceptor_             (io_context_)
-    , open_connection_count_(0)
->>>>>>> 52f14f3e
     , output_               (output)
     , error_                (error)
   {}
@@ -52,11 +47,6 @@
 
   bool FtpServerImpl::start(size_t thread_count)
   {
-<<<<<<< HEAD
-=======
-    auto ftp_session = std::make_shared<FtpSession>(io_context_, ftp_users_, [this]() { open_connection_count_--; }, output_, error_);
-
->>>>>>> 52f14f3e
     // set up the acceptor to listen on the tcp port
     asio::error_code make_address_ec;
     const asio::ip::tcp::endpoint endpoint(asio::ip::make_address(address_, make_address_ec), port_);
@@ -134,7 +124,6 @@
 
   void FtpServerImpl::stop()
   {
-<<<<<<< HEAD
     is_stopped_ = true;
 
     // Prevent new sessions from being created
@@ -150,10 +139,6 @@
     }
 
     // Stop all sessions
-=======
-    io_context_.stop();
-    for (std::thread& thread : thread_pool_)
->>>>>>> 52f14f3e
     {
       const std::lock_guard<std::mutex> session_list_lock(session_list_mutex_);
       for(const auto& session_pair : session_list_)
@@ -193,7 +178,7 @@
                                 }
                               };
 
-    auto new_ftp_session = std::make_shared<FtpSession>(io_service_, ftp_users_, shutdown_callback, output_, error_);
+    auto new_ftp_session = std::make_shared<FtpSession>(io_context_, ftp_users_, shutdown_callback, output_, error_);
 
     {
       const std::lock_guard<std::mutex> acceptor_lock(acceptor_mutex_);
@@ -229,11 +214,7 @@
                                   const std::lock_guard<std::mutex> session_list_lock(me->session_list_mutex_);
                                   me->session_list_.emplace(new_ftp_session.get(), std::weak_ptr<FtpSession>(new_ftp_session)); // Add the session to the list of open sessions
 
-<<<<<<< HEAD
                                   new_ftp_session->start();
-=======
-    auto new_session = std::make_shared<FtpSession>(io_context_, ftp_users_, [this]() { open_connection_count_--; }, output_, error_);
->>>>>>> 52f14f3e
 
                                   me->waitForNextFtpSession();
                                 }
