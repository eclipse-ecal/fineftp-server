--- conflicted
+++ resolved
@@ -21,14 +21,10 @@
   class FtpServerImpl : public std::enable_shared_from_this<FtpServerImpl>
   {
   public:
-<<<<<<< HEAD
-    static std::shared_ptr<FtpServerImpl> create(const std::string& address, uint16_t port);
-    
+    FtpServerImpl(const std::string& address, uint16_t port, std::ostream& output, std::ostream& error);
+
   private:
     FtpServerImpl(const std::string& address, uint16_t port);
-=======
-    FtpServerImpl(const std::string& address, uint16_t port, std::ostream& output, std::ostream& error);
->>>>>>> 1f08ffaa
 
   public:
     // Copy (disabled)
@@ -67,17 +63,13 @@
     std::vector<std::thread> thread_pool_;
     asio::io_service         io_service_;
 
-<<<<<<< HEAD
     mutable std::mutex       acceptor_mutex_;                                   //!< Mutex protecting the acceptor. That is necessary, as the user may stop the server (and therefore close the acceptor) from another thread.
     asio::ip::tcp::acceptor  acceptor_;                                         //!< The acceptor waiting for new sessions
 
     mutable std::mutex                                session_list_mutex_;      //!< Mutex protecting the list of current sessions
     std::map<FtpSession*, std::weak_ptr<FtpSession>>  session_list_;            //!< List of sessions. Only store weak_ptr, so the sessions can delete themselves. This list is used to stop sessions and count connections. The raw pointers are used to identify the entry even while a session is currently in the destructor, as there is no cross-plattform way of obtaining the raw pointer from the weak pointer in that case.
-=======
-    std::atomic<int> open_connection_count_;
 
     std::ostream& output_;  /* Normal output log */
     std::ostream& error_;   /* Error output log */
->>>>>>> 1f08ffaa
   };
 }