#pragma once

#include <atomic>
#include <cstddef>
#include <cstdint>
#include <memory>
#include <mutex>
#include <string>
#include <thread>
#include <vector>

#include <asio.hpp> // IWYU pragma: keep

#include <fineftp/permissions.h>
#include <ftp_session.h>

#include <user_database.h>

namespace fineftp
{
  class FtpServerImpl : public std::enable_shared_from_this<FtpServerImpl>
  {
  public:
    static std::shared_ptr<FtpServerImpl> create(const std::string& address, uint16_t port, std::ostream& output, std::ostream& error);

  private:
    FtpServerImpl(const std::string& address, uint16_t port, std::ostream& output, std::ostream& error);

  public:
    // Copy (disabled)
    FtpServerImpl(const FtpServerImpl&)            = delete;
    FtpServerImpl& operator=(const FtpServerImpl&) = delete;

    // Move (disabled, as we are storing the this pointer in lambda captures)
    FtpServerImpl& operator=(FtpServerImpl&&)      = delete;
    FtpServerImpl(FtpServerImpl&&)                 = delete;

    ~FtpServerImpl();

    bool addUser(const std::string& username, const std::string& password, const std::string& local_root_path, Permission permissions);
    bool addUserAnonymous(const std::string& local_root_path, Permission permissions);

    bool start(size_t thread_count = 1);

    void stop();

    int getOpenConnectionCount();

    uint16_t getPort(); 

    std::string getAddress();

  private:
    void waitForNextFtpSession();

  private:
    UserDatabase      ftp_users_;

    const uint16_t    port_;                                                    //! Port used on creation. May be 0. In that case, the OS will choose a port. Thus, this variable should not be used for getting the actual port.
    const std::string address_;                                                 //! Address used on creation. The acceptor is bound to that address.
    std::atomic<bool> is_stopped_;                                              //! Tells whether the server has been stopped. When stopped, it will refuse to accept new connections.

    std::vector<std::thread> thread_pool_;
<<<<<<< HEAD
    asio::io_service         io_service_;
=======
    asio::io_context         io_context_;
    asio::ip::tcp::acceptor  acceptor_;
>>>>>>> 52f14f3e

    mutable std::mutex       acceptor_mutex_;                                   //!< Mutex protecting the acceptor. That is necessary, as the user may stop the server (and therefore close the acceptor) from another thread.
    asio::ip::tcp::acceptor  acceptor_;                                         //!< The acceptor waiting for new sessions

    mutable std::mutex                                session_list_mutex_;      //!< Mutex protecting the list of current sessions
    std::map<FtpSession*, std::weak_ptr<FtpSession>>  session_list_;            //!< List of sessions. Only store weak_ptr, so the sessions can delete themselves. This list is used to stop sessions and count connections. The raw pointers are used to identify the entry even while a session is currently in the destructor, as there is no cross-plattform way of obtaining the raw pointer from the weak pointer in that case.

    std::ostream& output_;  /* Normal output log */
    std::ostream& error_;   /* Error output log */
  };
}<|MERGE_RESOLUTION|>--- conflicted
+++ resolved
@@ -61,12 +61,7 @@
     std::atomic<bool> is_stopped_;                                              //! Tells whether the server has been stopped. When stopped, it will refuse to accept new connections.
 
     std::vector<std::thread> thread_pool_;
-<<<<<<< HEAD
-    asio::io_service         io_service_;
-=======
     asio::io_context         io_context_;
-    asio::ip::tcp::acceptor  acceptor_;
->>>>>>> 52f14f3e
 
     mutable std::mutex       acceptor_mutex_;                                   //!< Mutex protecting the acceptor. That is necessary, as the user may stop the server (and therefore close the acceptor) from another thread.
     asio::ip::tcp::acceptor  acceptor_;                                         //!< The acceptor waiting for new sessions
